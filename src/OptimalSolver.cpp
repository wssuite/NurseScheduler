--- conflicted
+++ resolved
@@ -39,17 +39,13 @@
    string data = "datasets/";
    string scenarPath = data + inst + "/Sc-" + inst + ".txt";
 
-   SolverParam optParam;
-   optParam.printEverySolution_ = true;
-   optParam.weekIndices_ = numberWeek;
-<<<<<<< HEAD
-   optParam.outfile_ = "outfiles/Competition/"+outdir+"/OptSol-"+inst+"-";
-   optParam.logfile_ = "outfiles/Competition/"+outdir+"/log2.txt";
-=======
-   optParam.outfile_ = "outfiles/Competition/"+outdir+"/"+prefix+"Sol-"+inst+"-";
->>>>>>> 7a29e197
-   optParam.nbDiveIfMinGap_ = 2;
-   optParam.nbDiveIfRelGap_ = 8;
+//   SolverParam optParam;
+//   optParam.printEverySolution_ = true;
+//   optParam.weekIndices_ = numberWeek;
+//   optParam.outfile_ = "outfiles/Competition/"+outdir+"/OptSol-"+inst+"-";
+//   optParam.logfile_ = "outfiles/Competition/"+outdir+"/log2.txt";
+//   optParam.nbDiveIfMinGap_ = 2;
+//   optParam.nbDiveIfRelGap_ = 8;
 //   testMultipleWeeksDeterministic(data, inst, historyID, numberWeek, GENCOL, "outfiles/Competition/"+outdir+"/"+prefix, optParam);
 
 
