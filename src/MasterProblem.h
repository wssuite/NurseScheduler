--- conflicted
+++ resolved
@@ -180,15 +180,6 @@
    // Specific constructor and destructor
    MasterProblem(Scenario* pScenario, Demand* pDemand,
       Preferences* pPreferences, vector<State>* pInitState, MySolverType solver);
-<<<<<<< HEAD
-
-=======
-   MasterProblem(Scenario* pScenario, Demand* pDemand,
-      Preferences* pPreferences, vector<State>* pInitState, MySolverType solver,
-      vector<double> minTotalShifts, vector<double> maxTotalShifts, vector<double> maxTotalWeekends,
-      vector<double> minTotalShiftsAvg, vector<double> maxTotalShiftsAvg, vector<double> weightTotalShiftsAvg,
-      vector<double> maxTotalWeekendsAvg, vector<double> weightTotalWeekendsAvg );
->>>>>>> 6e106f8a
    ~MasterProblem();
 
    //solve the rostering problem
