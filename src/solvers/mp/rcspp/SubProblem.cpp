--- conflicted
+++ resolved
@@ -33,15 +33,9 @@
 SubProblem::SubProblem():
     pScenario_(nullptr), nDays_(0), pContract_(nullptr), pLiveNurse_(nullptr), pCosts_(nullptr) {}
 
-<<<<<<< HEAD
-SubProblem::SubProblem(Scenario* scenario, int nDays, const Contract* contract, vector<State>* pInitState):
-					pScenario_(scenario), nDays_(nDays), pContract_ (contract), pLiveNurse_(nullptr),
-					CDMin_(contract->minConsDaysWork_), minConsDays_(1), nLabels_(2),
-=======
 SubProblem::SubProblem(PScenario scenario, int nDays, PConstContract contract, vector<State>* pInitState):
 					pScenario_(scenario), nDays_(nDays), pContract_ (contract),
-					CDMin_(contract->minConsDaysWork_), daysMin_(1), nLabels_(2),
->>>>>>> 221d8e58
+					CDMin_(contract->minConsDaysWork_), minConsDays_(1), nLabels_(2),
 					maxRotationLength_(nDays) {
   int max = 0;
   for(int t: pScenario_->timeDurationToWork_)
@@ -152,14 +146,7 @@
 #ifdef DBG
 //  g_.printGraph(nLabels_, minConsDays_);
 #endif
-<<<<<<< HEAD
-	if(optimality)
-	  return solveRCGraphOptimal();		// Solve shortest path problem
-	else
-		return solveRCGraphHeuristic();	// Generate new rotations with greedy
-=======
 	return solveRCGraphOptimal();		// Solve shortest path problem
->>>>>>> 221d8e58
 }
 
 // Function called when optimal=true in the arguments of solve -> shortest path problem is to be solved
@@ -707,242 +694,6 @@
 	return ans;
 }
 
-<<<<<<< HEAD
-//----------------------------------------------------------------
-//
-// Greedy heuristic for the shortest path problem with resource
-// constraints.
-//
-//----------------------------------------------------------------
-bool SubProblem::solveRCGraphHeuristic(){
-
-	// ALL OTHER DAYS
-	//
-	int nFound = 0;
-	for(int startDate=1; startDate<nDays_-minConsDays_; startDate ++){
-
-		vector<int> bestSucc;
-		double bestCost = 0;
-		int currentDate = startDate -1;
-		int length = 0;
-		int lastSh = 0;
-		int nConsShift = 0;
-		bool hasFoundBetter = true;
-
-		// Try to extend the rotation as long as it is of negative reduced cost AND does not exceed the maximum length allowed
-		//
-		while(hasFoundBetter and length < maxRotationLength_-1 and currentDate < nDays_-1){
-			hasFoundBetter = false;
-
-
-	  ///////////////////////////////////////
-
-	  ////  SERGEB --   A MODIFIER
-
-	  ///////////////////////////////////////
-
-
-			// // Initialization, rotations of length CDMin_ (so that all rotations generated are long)
-			// //
-			//	if(length == 0){
-			// 	double bestCostCDMinDays = 0;
-			// 	vector<int> bestSuccCDMinDays;
-			// 	// for(int newSh=1; newSh<pScenario_->nbShiftsType_; newSh++){
-			// 		for(unsigned int i=0; i<allowedShortSuccBySize_[CDMin_].size(); i++){
-			// 			vector<int> succ = allowedShortSuccBySize_[CDMin_][i];
-			// 			double potentialCost = costOfVeryShortRotation(startDate,succ);
-			// 			// Store the rotation if it is good
-			// 			if(potentialCost < maxReducedCostBound_){
-			// 				vector<int> succToStore = succ;
-			// 				Rotation rot (startDate, succToStore, pLiveNurse_->id_, MAX_COST, potentialCost);
-			// 				nPaths_ ++;
-			// 				theRotations_.push_back(rot);
-			// 				nFound_ ++;
-			// 				nFound ++;
-			// 				bestReducedCost_ = min(bestReducedCost_, rot.dualCost_);
-			// 			}
-			// 			// Chose to extend that one if it is the best
-			// 			if(potentialCost < bestCostCDMinDays){
-			// 				bestSuccCDMinDays = succ;
-			// 				bestCostCDMinDays = potentialCost;
-			// 				hasFoundBetter = true;
-			// 			}
-
-			// 		}
-			// 	// }
-
-			// 	// If a good one has been found -> make it the basis for the next extension
-			// 	if(hasFoundBetter){
-			// 		bestSucc = bestSuccCDMinDays;
-			// 		bestCost = bestCostCDMinDays;
-			// 		lastSh = bestSucc[CDMin_-1];
-			// 		length = CDMin_;
-			// 		currentDate = currentDate + CDMin_;
-			// 		nConsShift = 0;
-					
-			// 		int lastShType = pScenario_->shiftIDToShiftTypeID_[lastSh];
-			// 		int bestSuccShType = pScenario_->shiftIDToShiftTypeID_[bestSucc[bestSucc.size()-nConsShift-1]];
-					
-			// 		while(bestSuccShType == lastShType) nConsShift ++;
-			// 	}
-			// 	continue;
-			//	}
-
-			// OTHER CASES: EXTEND THE ROTATION
-			//
-			//	else{
-
-				int bestNewShift;
-				double bestNewCost = bestCost;
-				hasFoundBetter = false;
-				
-				int lastShType = pScenario_->shiftIDToShiftTypeID_[lastSh];
-
-				for(int newSh=1; newSh<pScenario_->nbShifts_; newSh++){
-					double potentialCost = bestCost;
-					
-					int newShType = pScenario_->shiftIDToShiftTypeID_[newSh];
-
-					// If the succession is allowed -> try to extend the rotation
-					if(!pScenario_->isForbiddenSuccessorShift_Shift(newSh,lastSh) and !isDayShiftForbidden(currentDate+1,newSh)){
-
-						// REGULAR COSTS
-						//
-
-						// REG COST: CONSECUTIVE SHIFTS -> if last day + too short, totally cancel that cost !!
-						if(currentDate < nDays_-2){
-							if(newShType==lastShType){
-								potentialCost -= pScenario_->consShiftCost(lastSh,nConsShift);
-								potentialCost += pScenario_->consShiftCost(lastSh,nConsShift+1);
-							} else{
-								potentialCost += pScenario_->consShiftCost(newSh,1);
-							}
-						}
-						// Last day:
-						else {
-							if(newShType == lastShType){
-								potentialCost -= pScenario_->consShiftCost(lastSh,nConsShift);
-								if(newShType == lastShType and nConsShift+1 > pScenario_->maxConsShiftsOfTypeOf(newSh))
-									potentialCost += pScenario_->consShiftCost(lastSh,nConsShift+1);
-							}
-						}
-
-						// if last day + too short -> cancel the previous cost:
-
-
-						// REG COST: CONSECUTIVE DAYS
-						potentialCost -= pContract_->consDaysCost(length);
-						if(currentDate < nDays_-2 or length + 1 >= pContract_->minConsDaysWork_){
-							potentialCost += pContract_->consDaysCost(length+1);
-						}
-
-						// REG COST: COMPLETE WEEKENDS ?
-						if(pContract_->needCompleteWeekends_){
-							if(Tools::isSaturday(currentDate+1)) potentialCost += WEIGHT_COMPLETE_WEEKEND;
-							if(Tools::isSunday(currentDate+1)) potentialCost -= WEIGHT_COMPLETE_WEEKEND;
-						}
-
-						// REG COST: PREFERENCES
-						int level = pLiveNurse_->wishesOffLevel(currentDate+1,newSh);
-
-						if (level != -1)
-						  potentialCost += WEIGHT_PREFERENCES_OFF[level];
-
-						level = pLiveNurse_->wishesOnLevel(currentDate+1,newSh);
-
-						if (level != -1)
-						  potentialCost += WEIGHT_PREFERENCES_ON[level];
-
-
-						// DUAL COSTS
-						//
-
-						// RED COST: WEEKEND
-						if(Tools::isSaturday(currentDate+1)) potentialCost -= pCosts_->workedWeekendCost();
-
-						// RED COST: FIRST DAY -> no need here because already in the beginning
-
-						// RED COST: LAST DAY
-						potentialCost += pCosts_->endWorkCost(currentDate);
-						potentialCost -= pCosts_->endWorkCost(currentDate+1);
-
-						// RED COST: DAY-SHIFT
-						potentialCost -= pCosts_->workedDayShiftCost(currentDate + 1, newSh);
-
-
-						if(false){
-							std::cout << "# COST COMPUTATION for extension to " << startDate << "-";
-							for(unsigned int i=0; i<bestSucc.size(); i++) std::cout << (pScenario_->intToShift_[bestSucc[i]])[0];
-							std::cout << (pScenario_->intToShift_[newSh])[0] << std::endl;
-							std::cout << "#    Previous: " << bestCost << std::endl;
-							std::cout << "#          -=: " << pScenario_->consShiftCost(lastSh,nConsShift) << " + " << pScenario_->consShiftCost(lastSh,nConsShift+1) << std::endl;
-							std::cout << "#          +=: " << pScenario_->consShiftCost(newSh,1) << std::endl;
-							std::cout << "#          -=: " << pContract_->consDaysCost(length) << " + " << pContract_->consDaysCost(length+1) << std::endl;
-							std::cout << "#          +=: ";
-							if(pContract_->needCompleteWeekends_){
-								if(Tools::isSaturday(currentDate+1)) std::cout << WEIGHT_COMPLETE_WEEKEND;
-								if(Tools::isSunday(currentDate+1)) std::cout << " - " << WEIGHT_COMPLETE_WEEKEND;
-							}
-							std::cout << std::endl;
-							std::cout << "#          +=: ";
-							if(pLiveNurse_->wishesOff(currentDate+1,newSh)) std::cout << WEIGHT_PREFERENCES_OFF;
-							if(pLiveNurse_->wishesOn(currentDate+1,newSh)) std::cout << WEIGHT_PREFERENCES_ON;
-							std::cout << std::endl;
-							std::cout << "#          -=: ";
-							if(Tools::isSaturday(currentDate+1)) std::cout << pCosts_->workedWeekendCost();
-							std::cout << std::endl;
-							std::cout << "#          +=: " << pCosts_->endWorkCost(currentDate) << " - " << pCosts_->endWorkCost(currentDate+1) << std::endl;
-							std::cout << "#          -=: " << pCosts_->workedDayShiftCost(currentDate + 1, newSh) << std::endl;
-						}
-
-						// CHECK IF CAN BE ADDED
-						//
-						if(potentialCost < maxReducedCostBound_){
-							vector<int> succToStore = bestSucc;
-							succToStore.push_back(newSh);
-							RCSolution sol(startDate, succToStore, potentialCost);
-							nPaths_ ++;
-							theSolutions_.push_back(sol);
-							nFound_ ++;
-							nFound ++;
-							bestReducedCost_ = std::min(bestReducedCost_, potentialCost);
-						}
-
-						// CHECK IF BETTER THAN PREVIOUS ONE
-						//
-						if(potentialCost < bestNewCost){
-							bestNewShift = newSh;
-							bestNewCost = potentialCost;
-							hasFoundBetter = true;
-						}
-					}
-				}
-
-				// Update the rotation for the next step
-				//
-				if(hasFoundBetter){
-					bestSucc.push_back(bestNewShift);
-					bestCost = bestNewCost;
-					currentDate ++;
-					length ++;
-
-					int bestNewShiftType = pScenario_->shiftIDToShiftTypeID_[bestNewShift];
-					
-					nConsShift = (lastShType == bestNewShiftType) ? (nConsShift+1) : 1;
-					lastSh = bestNewShift;
-				}
-				//		}
-		}
-	}
-	return nFound > 0;
-}
-
-
-
-
-
-=======
->>>>>>> 221d8e58
 //--------------------------------------------
 //
 // PRINT FUNCTIONS
