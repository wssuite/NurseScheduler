/*
 * TreeManager.cpp
 *
 *  Created on: Dec 30, 2015
 *      Author: tonio
 */

#include "solvers/mp/TreeManager.h"

#include "solvers/mp/RotationMP.h"

using std::string;
using std::vector;
using std::map;
using std::pair;
using std::set;

//////////////////////////////////////////////////////////////
//
// B C P T R E E S T A T S   M E T H O D S
//
//////////////////////////////////////////////////////////////

RestTree::RestTree(PScenario pScenario, PDemand pDemand):
MyTree(), pScenario_(pScenario), pDemand_(pDemand),
statsRestByDay_(pDemand_->nbDays_), statsWorkByDay_(pDemand_->nbDays_),
statsRestByNurse_(pScenario->nbNurses()), statsWorkByNurse_(pScenario->nbNurses()) { }

// Forbid the shifts that are already fixed by the branching in the generation
// of new rotations
// This method is useful only for the rotation pricer
//
void RestTree::addForbiddenShifts(PLiveNurse pNurse, set<pair<int,int> >& forbidenShifts) {
	MyNode* node = currentNode_;
	vector<MyVar*> arcs;
	while(node->pParent_){
		// If on a rest node, we forbid shifts only if rest is forced
		// In that case, no rotation can include a shift on the fixed resting day
		//
		RestNode* restNode = dynamic_cast<RestNode*>(node);
		if(restNode) {
      if(restNode->pNurse_ == pNurse) {
        if(restNode->rest_) {
          for (int i = 1; i < pNurse->pScenario_->nbShifts_; ++i)
            forbidenShifts.insert(pair<int, int>(restNode->day_, i));
        } else forbidenShifts.insert(pair<int,int>(restNode->day_, 0));
      }
      node = node->pParent_;
      continue;
    }

		// If on a shift node, it is natural to forbid all the working forbidden
		// shifts in rotation pricing
		//
		ShiftNode* shiftNode = dynamic_cast<ShiftNode*>(node);
		if(shiftNode) {
		  if(shiftNode->pNurse_ == pNurse)
        for(int s: shiftNode->forbiddenShifts_)
          forbidenShifts.insert(pair<int,int>(shiftNode->day_, s));
      node = node->pParent_;
      continue;
		}

		// If in a column node , forbid all the shifts that would be worked on a
		// day that is already covered by a fixed rotations
		// Moreover, there needs to be a resting day before and after each
		// rotation, so the shifts can also be forbidden on these two days (if
		// the rotation is not at an extremity of the horizon)
		ColumnsNode* columnsNode = dynamic_cast<ColumnsNode*>(node);
		if(columnsNode == nullptr )
		  Tools::throwError("Type of node not recognized.");

		for(PPattern pat: columnsNode->patterns_)
      if (pat->nurseId_ == pNurse->id_)
        for (int day = pat->firstDay_ - 1; day <= pat->firstDay_ + pat->length_; day++) {
<<<<<<< HEAD
          if (day < pScenario_->firstDay()) continue;
          if (day >= pScenario_->firstDay() + pScenario_->nbDays()) continue;
          for (int i = 0; i < pNurse->pScenario_->nbShifts_; ++i)
=======
          if (day < pDemand_->firstDay_) continue;
          if (day >= pDemand_->firstDay_ + pDemand_->nbDays_) continue;
          for (int i = 1; i < pNurse->pScenario_->nbShifts_; ++i) {
>>>>>>> 221d8e58
            forbidenShifts.insert(pair<int, int>(day, i));
        }

		node = node->pParent_;
	}
}

void RestTree::updateStats(MyNode* node) {
	RestNode* restNode = dynamic_cast<RestNode*>(node);
	if(restNode != 0){
		double increaseLB = node->getBestLB() - node->pParent_->getBestLB();
		if(restNode->rest_){
			statsRestByDay_[restNode->day_].first ++;
			statsRestByDay_[restNode->day_].second += increaseLB;
			statsRestByNurse_[restNode->pNurse_->id_].first ++;
			statsRestByNurse_[restNode->pNurse_->id_].second += increaseLB;
		} else{
			statsWorkByDay_[restNode->day_].first ++;
			statsWorkByDay_[restNode->day_].second += increaseLB;
			statsWorkByNurse_[restNode->pNurse_->id_].first ++;
			statsWorkByNurse_[restNode->pNurse_->id_].second += increaseLB;
		}
	}

	ShiftNode* shiftNode = dynamic_cast<ShiftNode*>(node);
	if(shiftNode != 0){
		double increaseLB = node->getBestLB() - node->pParent_->getBestLB();
		if(!shiftNode->work_){
			statsRestByDay_[shiftNode->day_].first ++;
			statsRestByDay_[shiftNode->day_].second += increaseLB;
			statsRestByNurse_[shiftNode->pNurse_->id_].first ++;
			statsRestByNurse_[shiftNode->pNurse_->id_].second += increaseLB;
		} else{
			statsWorkByDay_[shiftNode->day_].first ++;
			statsWorkByDay_[shiftNode->day_].second += increaseLB;
			statsWorkByNurse_[shiftNode->pNurse_->id_].first ++;
			statsWorkByNurse_[shiftNode->pNurse_->id_].second += increaseLB;
		}
	}

	ColumnsNode* colsNode = dynamic_cast<ColumnsNode*>(node);
	if(colsNode!=0){
		statsCols_.first ++;
		statsCols_.second += node->getBestLB() - node->pParent_->getBestLB();
	}
}

string RestTree::writeBranchStats() const {
	std::stringstream rep;
	rep << "";

	int nbNurses = statsRestByNurse_.size();
	int firstDay = pDemand_->firstDay_, nbDays = pDemand_->nbDays_;

	rep << "Stats on Columns" << std::endl;
	char buffer0[100];
	sprintf(buffer0, "Has branched %3d times with an average increased of the lower bound of %.2f", statsCols_.first, statsCols_.second / statsCols_.first);
	rep << buffer0 << std::endl;
	rep << "-------------------------------------"<< std::endl;


	rep << std::endl;
	rep << "Stats by Days" << std::endl;
	rep << "\t\t  ";
	for (int day = 0; day < nbDays; day++) rep << "|  " << Tools::intToDay(firstDay+day).at(0) << "  ";
	rep << "|" << std::endl;
	rep << writeOneStat("Rest", statsRestByDay_);
	rep << writeOneStat("Work", statsWorkByDay_);
	rep << "-------------------------------------"<< std::endl;


	rep << std::endl;
	rep << "Stats by Nurse" << std::endl;
	rep << "\t\t  ";
	for (int n = 0; n < nbNurses; n++){
		if(n<10) rep << "|" << pScenario_->theNurses_[n]->name_ << " ";
		else rep << "|" << pScenario_->theNurses_[n]->name_;
	}
	rep << "|" << std::endl;
	rep << writeOneStat("Rest", statsRestByNurse_);
	rep << writeOneStat("Work", statsWorkByNurse_);
	rep << "-------------------------------------"<< std::endl;

	return rep.str();
}

string RestTree::writeOneStat(string name, const vector<pair<int,double>>& stats) const{
  std::stringstream rep;

	rep << name << "\t\t  ";
	for (unsigned int n = 0; n < stats.size(); n++) {
		const pair<int,double>& p = stats[n];
		if(p.first){
			char buffer[100];
			sprintf(buffer, "|%3.2f", p.second / p.first);
			rep << buffer;
		}
		else rep << "| --- ";
	}
	rep << "|" << std::endl;

	return rep.str();
}

void RestTree::reset() {
	MyTree::reset();
	statsRestByDay_.clear();
	statsWorkByDay_.clear();
	statsRestByNurse_.clear();
	statsWorkByNurse_.clear();
	statsCols_.first = 0;
	statsCols_.second = 0;
}

//////////////////////////////////////////////////////////////
//
// B R A N C H I N G  R U L E
//
//////////////////////////////////////////////////////////////

template<typename T> bool compareObject(const pair<T,double>& p1, const pair<T,double>& p2){
	return (p1.second < p2.second);
}

/*************************************************************
 * Diving branching rule: dive then close to .5
 *************************************************************/

/* Constructs the branching rule object. */
DiveBranchingRule::DiveBranchingRule(MasterProblem* master, RestTree* tree, const char* name):
										MyBranchingRule(name), pMaster_(master), tree_(tree), pModel_(master->getModel())
{ }

//add all good candidates
bool DiveBranchingRule::column_candidates(MyBranchingCandidate& candidate){
	//look for fractional columns
	//Fix all column above BRANCH_LB
	//search the good candidates
	vector<pair<MyVar*,double> > candidates;
	vector<MyVar*> integerFixingCandidates;
	std::vector<MyVar*> fixingCandidates;
	std::vector<MyVar*> otherFixingCandidates;
	vector<PPattern> patterns;

	if ( (pModel_->getParameters().branchColumnUntilValue_&&pModel_->getParameters().branchColumnDisjoint_)
		|| (!pModel_->getParameters().branchColumnUntilValue_&&!pModel_->getParameters().branchColumnDisjoint_) )
	{
		Tools::throwError("DiveBranchingRule::column_candidates: the branching rule is not chosen properly!");
	}

	for(MyVar* var: pModel_->getActiveColumns()){

		// ROLLING: do not branch on relaxed columns
		//
		if ( pMaster_->isRelaxDay(var->getFirstDay()) || pMaster_->isFixDay(var->getFirstDay()) ) {
			continue;
		}

		// if we have already branched on this variable, continue
		if(var->getLB() > EPSILON) continue;

		double value = pModel_->getVarValue(var);
//		//if var fractional
//		if(value > EPSILON && value < 1 - EPSILON)
		//if var is non null
		if (value > 1-EPSILON) {
			integerFixingCandidates.push_back(var);
			PPattern pat = pMaster_->getPattern(var->getPattern());
			patterns.push_back(pat);
			continue;
		}
		if(value > EPSILON)
			candidates.push_back(pair<MyVar*, double>(var, 1 - value));
	}

	stable_sort(candidates.begin(), candidates.end(), compareObject<MyVar*>);

	// Try the branching that mimics the heuristic
	//
	if (pModel_->getParameters().branchColumnUntilValue_) {
		if(candidates.size() > 0){
			double valueLeft = 1-EPSILON;
			for(pair<MyVar*,double>& p: candidates){
				if(p.second > valueLeft)
					break;
				else
					valueLeft -= p.second;
				fixingCandidates.push_back(p.first);
			}
		}
	}

	if (pModel_->getParameters().branchColumnDisjoint_) {
	  double valueMax = pMaster_->getBranchColumnValueMax();
		DayDisjointComparator comp1 = DayDisjointComparator();
		fixingCandidates = chooseColumns(candidates, patterns, valueMax, comp1); // (pMaster_->pScenario_->nbWeeks_ + 1) / 2.0

		ShiftDisjointComparator comp2 = ShiftDisjointComparator();
		otherFixingCandidates = chooseColumns(candidates, patterns, valueMax, comp2); // (pMaster_->pScenario_->nbWeeks_ - 1)  / 2.0
	}


	if(fixingCandidates.empty()&&otherFixingCandidates.empty()&&integerFixingCandidates.empty()) return false;

	/* update candidate */
	MyBranchingNode& node = candidate.getChild(candidate.createNewChild());
	for(MyVar* var: fixingCandidates){
		int index = candidate.addBranchingVar(var);
		node.setLb(index, 1);
	}
	for(MyVar* var: otherFixingCandidates){
		int index = candidate.addBranchingVar(var);
		node.setLb(index, 1);
	}
	for(MyVar* var: integerFixingCandidates){
		int index = candidate.addBranchingVar(var);
		node.setLb(index, 1);
	}

	// Find the column to deactivate
	for(MyVar* var: pModel_->getActiveColumns()){
		if(var->getUB() == 0)
			continue;
    PPattern activePat = pMaster_->getPattern(var->getPattern());
		for(PPattern nodePat: patterns) {
      // do not deactivate if activePat:
      // 1/ will be used (==nodePat)
      // 2/ applied to a different nurse
      // 3/ is disjoint with nodePat
			if(activePat->equals(nodePat) ||
			   activePat->nurseId_ != nodePat->nurseId_ ||
			   activePat->isDisjointWith(nodePat, false) ) continue;

			//add the variable to the candidate
			int index = candidate.addBranchingVar(var);

			//check if the shift is present in shifts
			//set the UB to 0 for the non-possible rotations
			node.setUb(index, 0);

			break;
		}
	}

	/* update tree */
	// append fixing candidates
	tree_->pushBackNewColumnsNode(patterns);

	return true;
}

bool DiveBranchingRule::branching_candidates(MyBranchingCandidate& candidate){
		return branchOnRestDay(candidate);
		//return branchOnShifts(candidate);
}


//-----------------------------------------------------------------------------
// Branch on a set of resting arcs
//-----------------------------------------------------------------------------

bool DiveBranchingRule::branchOnRestDay(MyBranchingCandidate &candidate){
	//set of rest variable closest to .5
	int bestDay = -1;
	double advantage = .2;
	PLiveNurse pBestNurse(0);
	double lowestScore = DBL_MAX;

	for(PLiveNurse pNurse: pMaster_->getLiveNurses()) {

		// ROLLING/LNS: do not branch on a nurse whose rotations are fixed
		//
		if (pMaster_->isFixNurse(pNurse->id_)) continue;

		for(int k=0; k<pMaster_->getNbDays(); ++k){

			// ROLLING/LNS: do not branch on a day whose rotations are relaxed or fixed
			//
			if ( pMaster_->isRelaxDay(k) || pMaster_->isFixDay(k) ) {
				continue;
			}

			//choose the set of arcs the closest to .5
			double restValue = pModel_->getVarValue(pMaster_->getRestVarsPerDay(pNurse, k));

			//The value has to be not integer
			if(restValue < EPSILON || restValue > 1 - EPSILON)
				continue;

			double currentScore = 0.0;
			//look for the value the closest to .5
			double frac = restValue - floor(restValue);
			currentScore = abs(0.5-frac);
			if(Tools::isWeekend(k)) currentScore -= advantage;

			if(currentScore < lowestScore){
				bestDay = k;
				pBestNurse = pNurse;
				lowestScore = currentScore;
			}
		}
	}

<<<<<<< HEAD
	if(pBestNurse != nullptr) {
    int index1 = candidate.createNewChild(), index2 = candidate.createNewChild();
    MyBranchingNode &restNode = candidate.getChild(index1), &workNode = candidate.getChild(index2);

    buildRestNodes(candidate, pBestNurse, bestDay, restNode, workNode);
=======
	if(pBestNurse != nullptr){
		//creating the branching cut
		char name[50];
		sprintf(name, "RestBranchingCons_N%d_%d", pBestNurse->id_, bestDay);
		vector<double> coeffs;
		vector<MyVar*> restingArcs;
		for(MyVar* var: pMaster_->getRestVarsPerDay(pBestNurse, bestDay)){
			restingArcs.push_back(var);
			coeffs.push_back(1);
		}
		//create a new cons
		MyCons* cons;
		pModel_->createEQCutLinear(&cons, name, 0, restingArcs, coeffs);

		/* update candidate */
		int index = candidate.addNewBranchingCons(cons);
		int index1 = candidate.createNewChild(), index2 = candidate.createNewChild();
		MyBranchingNode &restNode = candidate.getChild(index1), &workNode = candidate.getChild(index2);
		restNode.setLhs(index, 1);
		restNode.setRhs(index, 1);
		workNode.setLhs(index, 0);
		workNode.setRhs(index, 0);

		// Find the rotation to deactivate
		for(MyVar* var: pModel_->getActiveColumns()) {
      if (var->getUB() == 0)
        continue;
      PPattern pat = pMaster_->getPattern(var->getPattern());
      if (pat->nurseId_ == pBestNurse->id_ && pat->firstDay_ > bestDay && pat->firstDay_ + pat->length_ <= bestDay) {
        //add the variable to the candidate
        index = candidate.addBranchingVar(var);

        //check if the shift is present in shifts
        //set the UB to 0 for the non-possible rotations
        restNode.setUb(index, 0);
      }
		}
>>>>>>> 221d8e58

		// Here : random choice to decide the order of the siblings
		if(Tools::randomInt(0, 1) == 0){
			tree_->pushBackNewRestNode(pBestNurse, bestDay, true);
			tree_->pushBackNewRestNode(pBestNurse, bestDay , false);
		} else {
      tree_->pushBackNewRestNode(pBestNurse, bestDay, false);
      tree_->pushBackNewRestNode(pBestNurse, bestDay, true);
      //put the workNode before the restNode
      candidate.swapChildren(index1, index2);
    }

		return true;
	}

	return branchOnShifts(candidate);
}

void DiveBranchingRule::buildRestNodes(MyBranchingCandidate &candidate, LiveNurse* pNurse, int day,
    MyBranchingNode &restNode, MyBranchingNode &workNode) const {
//creating the branching cut
  char name[50];
  sprintf(name, "RestBranchingCons_N%d_%d", pNurse->id_, day);
  vector<double> coeffs;
  vector<MyVar *> restingArcs;
  for (MyVar *var: pMaster_->getRestVarsPerDay(pNurse, day)) {
    restingArcs.push_back(var);
    coeffs.push_back(1);
  }
//create a new cons
  MyCons *cons;
  pModel_->createCutLinear(&cons, name, 0, 0, restingArcs, coeffs);

/* update candidate */
  int index = candidate.addNewBranchingCons(cons);
  restNode.setLhs(index, 1);
  restNode.setRhs(index, 1);
  workNode.setLhs(index, 0);
  workNode.setRhs(index, 0);
}


//-----------------------------------------------------------------------------
<<<<<<< HEAD
// Branch on a set of original penalty variables
//-----------------------------------------------------------------------------

bool DiveBranchingRule::branchOnPenalty(MyBranchingCandidate& candidate) {
  auto master = dynamic_cast<RotationMP*>(pMaster_);
  if(!master)
    Tools::throwError("branchOnPenalty is implemented only for a RptationMP master problem.");

	std::vector<std::pair<MyVar*,double> > candidates;
	std::vector<MyVar*> integerCandidates;

	// Check all the non-zero penalty variables and store them in a list of
	// candidates
	// The already integer ones are directly stored in a list of integer
	// candidates
	//
	for (MyVar* pVar: master->getMinWorkedDaysVars()) {
		double varValue = pModel_->getVarValue(pVar);
		if (varValue > EPSILON) {
			// if the variable is already integer and has not been branched on yet
			// record it in a specific list
			if (std::ceil(varValue)-varValue < EPSILON ) {
				if (varValue > pVar->getLB()+EPSILON) {
					integerCandidates.push_back(pVar);
				}
				continue;
			}
			candidates.emplace_back(std::pair<MyVar*,double>(pVar,varValue));
		}
	}
	for (MyVar* pVar: master->getMaxWorkedDaysVars()) {
		double varValue = pModel_->getVarValue(pVar);
		if (varValue > EPSILON) {
			// if the variable is already integer and has not been branched on yet
			// record it in a specific list
			if (std::ceil(varValue)-varValue < EPSILON ) {
				if (varValue > pVar->getLB()+EPSILON) {
					integerCandidates.push_back(pVar);
				}
				continue;
			}
			candidates.emplace_back(std::pair<MyVar*,double>(pVar,varValue));
		}
	}
	for (MyVar* pVar: master->getMaxWorkedWeekendVars()) {
		double varValue = pModel_->getVarValue(pVar);
		if (varValue > EPSILON) {
			candidates.emplace_back(std::pair<MyVar*,double>(pVar,varValue));
		}
	}
	for (int day= 0; day < master->getNbDays(); day++) {
		for (int shift = 0; shift < master->getNbShifts()-1; shift++) {
			for (MyVar* pVar: master->getOptDemandVars()[day][shift]) {
				double varValue = pModel_->getVarValue(pVar);
				if (varValue > EPSILON) {
					// if the variable is already integer and has not been branched on yet
					// record it in a specific list
					if (std::ceil(varValue)-varValue < EPSILON ) {
						if (varValue > pVar->getLB()+EPSILON) {
							integerCandidates.push_back(pVar);
						}
						continue;
					}
					candidates.emplace_back(std::pair<MyVar*,double>(pVar,varValue));
				}
			}
		}
	}

	// choose the candidate with value closest to integer and branch on the
	// farthest integer first to force a large difference in branch and bound
	if (!candidates.empty()) {

	}
	return true;
}


//-----------------------------------------------------------------------------
=======
>>>>>>> 221d8e58
// Branch on a set of resting arcs
//-----------------------------------------------------------------------------

bool DiveBranchingRule::branchOnShifts(MyBranchingCandidate& candidate){
	//set of rest variable closest to .5
	int bestDay = -1;
	double advantage = .1;
	PLiveNurse pBestNurse(0);
	double lowestScore = DBL_MAX;
	vector<int> forbiddenShifts;

	//compute the solution for each nurse, day, shift
	vector3D<double> fractionalRoster = pMaster_->getFractionalRoster();

	//search for the best branching decision (set of shifts the closest to .5)
	for(PLiveNurse pNurse: pMaster_->getLiveNurses()) {

		// LNS: do not branch on a nurse whose rotations are fixed
		//
		if (pMaster_->isFixNurse(pNurse->id_)) continue;

		for(int k=0; k<pMaster_->getNbDays(); ++k){

			// ROLLING/LNS:
			// do not branch on a day whose rotations are relaxed or fixed
			//
			if ( pMaster_->isRelaxDay(k) || pMaster_->isFixDay(k) ) {
				continue;
			}

			// Get the fraction that is spent on the resting shift and recover an
			// indexation of the working shifts from 1 to NbShifts_
			//
			vector<std::pair<int,double>> fractionalNurseDay;
			int s = 0;
			double valueLeft = 1;
      bool isFractional = false;
			for(int s=1; s<pMaster_->getNbShifts(); ++s){
			  double val = fractionalRoster[pNurse->id_][k][s];
			  // check if solution is fractional
			  if(EPSILON < val && val < 1-EPSILON)
          isFractional = true;
				valueLeft -= val;
				fractionalNurseDay.emplace_back(pair<int,double>(s,-val));
			}
			// if not fractional, continue
			if(!isFractional)
        continue;

      // put the value left in the rest shift (if any left)
			fractionalNurseDay.emplace_back(
			    pair<int,double>(0,-fractionalRoster[pNurse->id_][k][0]-valueLeft));

			sort(fractionalNurseDay.begin(), fractionalNurseDay.end(), compareObject<double>);

			//look for the balance between the shifts:
			// the sum of the weight in currentShifts should be as close as possible to 0.5
      // scoreNode1 is the sum of the weights of the shifts in currentShifts
      // nbShifts is the number of shifts in currentshifts
      // scoreNode2, nbSbhifts2 are the same for the shifts not in currentShifts
			double scoreNode1 = 0, scoreNode2 = 0;
			int nbshifts1 = 0, nbshifts2 = 0;
			vector<int> currentShifts;
			for(pair<int,double>& p: fractionalNurseDay){
				if(p.second < EPSILON)
					if(nbshifts1 >= nbshifts2) ++ nbshifts2;
					else{
						++ nbshifts1;
						currentShifts.push_back(p.first);
					}
				else
					if(scoreNode1 > scoreNode2){
						++ nbshifts2;
						scoreNode2 += -p.second;
					}
					else{
						++ nbshifts1;
						scoreNode1 += -p.second;
						currentShifts.push_back(p.first);
					}
			}

//      std::cout << "Fractional roster for nurse " << pNurse->id_ << " on day " << k << ':';
//      for(auto p: fractionalNurseDay) std::cout << " " << p.first << "=" << -p.second;
//      std::cout <<std::endl;
//      std::cout << "Node 1 with a score of " << scoreNode1 << " contains shifts:";
//      for(int s: currentShifts) std::cout << " " << s;
//      std::cout << std::endl;

			//look for the value the closest to .5
			double currentScore = abs(0.5-scoreNode1);
			if(Tools::isWeekend(k)) currentScore -= advantage;
			if(currentScore < lowestScore){
				bestDay = k;
				pBestNurse = pNurse;
				lowestScore = currentScore;
				forbiddenShifts = currentShifts;
			}
		}
	}

	if(pBestNurse != nullptr){
<<<<<<< HEAD
    //compute the forbidden shifts
    vector<int> complementaryShifts;
    bool work = true;
    for(int i=0; i<pMaster_->getNbShifts(); ++i){
      if(find(forbiddenShifts.begin(), forbiddenShifts.end(), i) == forbiddenShifts.end()){
        complementaryShifts.push_back(i);
        //if the forbidden shift 0 (rest) is in the complementary, it is possible to rest for the first node
        if(i==0) work = false;
=======
		//creating the branching cut
		char name[50];
		sprintf(name, "ShiftBranchingCons_N%d_%d", pBestNurse->id_, bestDay);
		vector<double> coeffs;
		vector<MyVar*> restingArcs;
		for(MyVar* var: pMaster_->getRestVarsPerDay(pBestNurse, bestDay)){
			restingArcs.push_back(var);
			coeffs.push_back(1);
		}
		//create a new cons
		MyCons* cons;
		pModel_->createLECutLinear(&cons, name, 1, restingArcs, coeffs);

		//compute the forbidden shifts
		vector<int> complementaryShifts;
		bool work = true;
		for(int i=0; i<pMaster_->getNbShifts(); ++i){
			if(find(forbiddenShifts.begin(), forbiddenShifts.end(), i) == forbiddenShifts.end()){
				complementaryShifts.push_back(i);
				//if the forbidden shift 0 (rest) is in the complementary, it is possible to rest for the first node
				if(i==0) work = false;
			}
		}

		//add the node to the tree
		tree_->pushBackNewShiftNode(pBestNurse, bestDay, work, forbiddenShifts);
		tree_->pushBackNewShiftNode(pBestNurse, bestDay , !work, complementaryShifts);

		/* update candidate */
		int index = candidate.addNewBranchingCons(cons);
		int index1 = candidate.createNewChild(), index2 = candidate.createNewChild();
		MyBranchingNode &node1 = candidate.getChild(index1), &node2 = candidate.getChild(index2);
		// forbid to rest for the node where there are only working shifts
		if(work) node1.setRhs(index, 0);
		else node2.setRhs(index, 0);

		// Find the rotation to deactivate
		for(MyVar* var: pModel_->getActiveColumns()){
			if(var->getUB() == 0)
				continue;
      PPattern pat = pMaster_->getPattern(var->getPattern());
			if(pat->nurseId_ == pBestNurse->id_ && pat->firstDay_ <= bestDay && pat->firstDay_ + pat->length_ > bestDay) {
        //add the variable to the candidate
        index = candidate.addBranchingVar(var);

        //check if the shift is present in shifts
        //set the UB to 0 for the non-possible rotations
        if (find(forbiddenShifts.begin(), forbiddenShifts.end(), pat->getShift(bestDay)) != forbiddenShifts.end())
          node1.setUb(index, 0);
        else node2.setUb(index, 0);
>>>>>>> 221d8e58
      }
    }

    // create and build the nodes
    int index1 = candidate.createNewChild(), index2 = candidate.createNewChild();
    MyBranchingNode &node1 = candidate.getChild(index1), &node2 = candidate.getChild(index2);
    buildShiftsNodes(candidate, pBestNurse, bestDay, work, node1, node2);

    // Find the columns to deactivate
    deactivateColumns(candidate, pBestNurse->id_, bestDay, forbiddenShifts, node1, node2);

    //add the node to the tree
    tree_->pushBackNewShiftNode(pBestNurse, bestDay, work, forbiddenShifts);
    tree_->pushBackNewShiftNode(pBestNurse, bestDay , !work, complementaryShifts);

    return true;
	}

	return false;
}

void DiveBranchingRule::buildShiftsNodes(MyBranchingCandidate &candidate, LiveNurse* pNurse, int day, bool work,
                                         MyBranchingNode &node1, MyBranchingNode &node2) const {
  //creating the branching cut
  char name[50];
  sprintf(name, "ShiftBranchingCons_N%d_%d", pNurse->id_, day);
  vector<double> coeffs;
  vector<MyVar *> restingArcs;
  for (MyVar *var: pMaster_->getRestVarsPerDay(pNurse, day)) {
    restingArcs.push_back(var);
    coeffs.push_back(1);
  }
  //create a new cons
  MyCons *cons;
  pModel_->createCutLinear(&cons, name, 0, 1, restingArcs, coeffs);
  int index = candidate.addNewBranchingCons(cons);

  // forbid to rest for the node where there are only working shifts
  if (work) node1.setRhs(index, 0);
  else node2.setRhs(index, 0);
}

//-----------------------------------------------------------------------------

//-----------------------------------------------------------------------------

vector<MyVar*> DiveBranchingRule::chooseColumns(vector<pair<MyVar*,double>>& candidates, vector<PPattern>& patterns, double& maxValue, ColumnsComparator& comparator){
	vector<MyVar*> fixingCandidates;
	for(pair<MyVar*,double>& p: candidates){
		if(maxValue < p.second) continue;

    PPattern pat1 = pMaster_->getPattern(p.first->getPattern());
		//check if this rotation is totally disjoint with all the others
		//if not should be disjoint for the shift and the nurse
		bool isDisjoint = true;
		for(PPattern pat2 : patterns)
			if( !comparator.is_disjoint(pat1, pat2) ){
				isDisjoint = false;
				break;
			}
		if(isDisjoint){
			fixingCandidates.push_back(p.first);
			maxValue -= p.second;
			patterns.push_back(pat1);
			//			cout << rot1.toString(7*pMaster_->pScenario_->nbWeeks_) << endl;
		}
	}

	return fixingCandidates;
}

//-----------------------------------------------------------------------------

//-----------------------------------------------------------------------------
bool DiveBranchingRule::compareColumnCloseToInt(pair<MyVar*, double> obj1, pair<MyVar*, double> obj2){
	double frac1 = obj1.second - floor(obj1.second), frac2 = obj2.second - floor(obj2.second);
	double closeToInt1 = 1-frac1, closeToInt2 = 1-frac2;
	return (closeToInt1 < closeToInt2);
}


//-----------------------------------------------------------------------------

//-----------------------------------------------------------------------------
bool DiveBranchingRule::compareColumnCloseTo5(pair<MyVar*, double> obj1, pair<MyVar*, double> obj2){
	double frac1 = obj1.second - floor(obj1.second), frac2 = obj2.second - floor(obj2.second);
	double closeTo5_1 = abs(0.5-frac1), closeTo5_2 = abs(0.5-frac2);
	return (closeTo5_1 < closeTo5_2);
}


void RosterBranchingRule::buildRestNodes(MyBranchingCandidate &candidate, LiveNurse* pNurse, int day,
                    MyBranchingNode &restNode, MyBranchingNode &workNode) const {
  // Find the columns to deactivate
    deactivateColumns(candidate, pNurse->id_, day, {0}, workNode, restNode);
}<|MERGE_RESOLUTION|>--- conflicted
+++ resolved
@@ -31,62 +31,56 @@
 // This method is useful only for the rotation pricer
 //
 void RestTree::addForbiddenShifts(PLiveNurse pNurse, set<pair<int,int> >& forbidenShifts) {
-	MyNode* node = currentNode_;
-	vector<MyVar*> arcs;
-	while(node->pParent_){
-		// If on a rest node, we forbid shifts only if rest is forced
-		// In that case, no rotation can include a shift on the fixed resting day
-		//
-		RestNode* restNode = dynamic_cast<RestNode*>(node);
-		if(restNode) {
-      if(restNode->pNurse_ == pNurse) {
-        if(restNode->rest_) {
+  MyNode *node = currentNode_;
+  vector<MyVar *> arcs;
+  while (node->pParent_) {
+    // If on a rest node, we forbid shifts only if rest is forced
+    // In that case, no rotation can include a shift on the fixed resting day
+    //
+    RestNode *restNode = dynamic_cast<RestNode *>(node);
+    if (restNode) {
+      if (restNode->pNurse_ == pNurse) {
+        if (restNode->rest_) {
           for (int i = 1; i < pNurse->pScenario_->nbShifts_; ++i)
             forbidenShifts.insert(pair<int, int>(restNode->day_, i));
-        } else forbidenShifts.insert(pair<int,int>(restNode->day_, 0));
+        } else forbidenShifts.insert(pair<int, int>(restNode->day_, 0));
       }
       node = node->pParent_;
       continue;
     }
 
-		// If on a shift node, it is natural to forbid all the working forbidden
-		// shifts in rotation pricing
-		//
-		ShiftNode* shiftNode = dynamic_cast<ShiftNode*>(node);
-		if(shiftNode) {
-		  if(shiftNode->pNurse_ == pNurse)
-        for(int s: shiftNode->forbiddenShifts_)
-          forbidenShifts.insert(pair<int,int>(shiftNode->day_, s));
+    // If on a shift node, it is natural to forbid all the working forbidden
+    // shifts in rotation pricing
+    //
+    ShiftNode *shiftNode = dynamic_cast<ShiftNode *>(node);
+    if (shiftNode) {
+      if (shiftNode->pNurse_ == pNurse)
+        for (int s: shiftNode->forbiddenShifts_)
+          forbidenShifts.insert(pair<int, int>(shiftNode->day_, s));
       node = node->pParent_;
       continue;
-		}
-
-		// If in a column node , forbid all the shifts that would be worked on a
-		// day that is already covered by a fixed rotations
-		// Moreover, there needs to be a resting day before and after each
-		// rotation, so the shifts can also be forbidden on these two days (if
-		// the rotation is not at an extremity of the horizon)
-		ColumnsNode* columnsNode = dynamic_cast<ColumnsNode*>(node);
-		if(columnsNode == nullptr )
-		  Tools::throwError("Type of node not recognized.");
-
-		for(PPattern pat: columnsNode->patterns_)
+    }
+
+    // If in a column node , forbid all the shifts that would be worked on a
+    // day that is already covered by a fixed rotations
+    // Moreover, there needs to be a resting day before and after each
+    // rotation, so the shifts can also be forbidden on these two days (if
+    // the rotation is not at an extremity of the horizon)
+    ColumnsNode *columnsNode = dynamic_cast<ColumnsNode *>(node);
+    if (columnsNode == nullptr)
+      Tools::throwError("Type of node not recognized.");
+
+    for (PPattern pat: columnsNode->patterns_)
       if (pat->nurseId_ == pNurse->id_)
         for (int day = pat->firstDay_ - 1; day <= pat->firstDay_ + pat->length_; day++) {
-<<<<<<< HEAD
-          if (day < pScenario_->firstDay()) continue;
-          if (day >= pScenario_->firstDay() + pScenario_->nbDays()) continue;
-          for (int i = 0; i < pNurse->pScenario_->nbShifts_; ++i)
-=======
           if (day < pDemand_->firstDay_) continue;
           if (day >= pDemand_->firstDay_ + pDemand_->nbDays_) continue;
-          for (int i = 1; i < pNurse->pScenario_->nbShifts_; ++i) {
->>>>>>> 221d8e58
+          for (int i = 1; i < pNurse->pScenario_->nbShifts_; ++i)
             forbidenShifts.insert(pair<int, int>(day, i));
         }
 
-		node = node->pParent_;
-	}
+    node = node->pParent_;
+  }
 }
 
 void RestTree::updateStats(MyNode* node) {
@@ -347,7 +341,7 @@
 	//set of rest variable closest to .5
 	int bestDay = -1;
 	double advantage = .2;
-	PLiveNurse pBestNurse(0);
+	PLiveNurse pBestNurse(nullptr);
 	double lowestScore = DBL_MAX;
 
 	for(PLiveNurse pNurse: pMaster_->getLiveNurses()) {
@@ -385,51 +379,10 @@
 		}
 	}
 
-<<<<<<< HEAD
 	if(pBestNurse != nullptr) {
     int index1 = candidate.createNewChild(), index2 = candidate.createNewChild();
     MyBranchingNode &restNode = candidate.getChild(index1), &workNode = candidate.getChild(index2);
-
     buildRestNodes(candidate, pBestNurse, bestDay, restNode, workNode);
-=======
-	if(pBestNurse != nullptr){
-		//creating the branching cut
-		char name[50];
-		sprintf(name, "RestBranchingCons_N%d_%d", pBestNurse->id_, bestDay);
-		vector<double> coeffs;
-		vector<MyVar*> restingArcs;
-		for(MyVar* var: pMaster_->getRestVarsPerDay(pBestNurse, bestDay)){
-			restingArcs.push_back(var);
-			coeffs.push_back(1);
-		}
-		//create a new cons
-		MyCons* cons;
-		pModel_->createEQCutLinear(&cons, name, 0, restingArcs, coeffs);
-
-		/* update candidate */
-		int index = candidate.addNewBranchingCons(cons);
-		int index1 = candidate.createNewChild(), index2 = candidate.createNewChild();
-		MyBranchingNode &restNode = candidate.getChild(index1), &workNode = candidate.getChild(index2);
-		restNode.setLhs(index, 1);
-		restNode.setRhs(index, 1);
-		workNode.setLhs(index, 0);
-		workNode.setRhs(index, 0);
-
-		// Find the rotation to deactivate
-		for(MyVar* var: pModel_->getActiveColumns()) {
-      if (var->getUB() == 0)
-        continue;
-      PPattern pat = pMaster_->getPattern(var->getPattern());
-      if (pat->nurseId_ == pBestNurse->id_ && pat->firstDay_ > bestDay && pat->firstDay_ + pat->length_ <= bestDay) {
-        //add the variable to the candidate
-        index = candidate.addBranchingVar(var);
-
-        //check if the shift is present in shifts
-        //set the UB to 0 for the non-possible rotations
-        restNode.setUb(index, 0);
-      }
-		}
->>>>>>> 221d8e58
 
 		// Here : random choice to decide the order of the siblings
 		if(Tools::randomInt(0, 1) == 0){
@@ -448,9 +401,9 @@
 	return branchOnShifts(candidate);
 }
 
-void DiveBranchingRule::buildRestNodes(MyBranchingCandidate &candidate, LiveNurse* pNurse, int day,
+void DiveBranchingRule::buildRestNodes(MyBranchingCandidate &candidate, PLiveNurse pNurse, int day,
     MyBranchingNode &restNode, MyBranchingNode &workNode) const {
-//creating the branching cut
+  //creating the branching cut
   char name[50];
   sprintf(name, "RestBranchingCons_N%d_%d", pNurse->id_, day);
   vector<double> coeffs;
@@ -459,11 +412,11 @@
     restingArcs.push_back(var);
     coeffs.push_back(1);
   }
-//create a new cons
+  //create a new cons
   MyCons *cons;
-  pModel_->createCutLinear(&cons, name, 0, 0, restingArcs, coeffs);
-
-/* update candidate */
+  pModel_->createEQCutLinear(&cons, name, 0, restingArcs, coeffs);
+
+  /* update candidate */
   int index = candidate.addNewBranchingCons(cons);
   restNode.setLhs(index, 1);
   restNode.setRhs(index, 1);
@@ -473,88 +426,6 @@
 
 
 //-----------------------------------------------------------------------------
-<<<<<<< HEAD
-// Branch on a set of original penalty variables
-//-----------------------------------------------------------------------------
-
-bool DiveBranchingRule::branchOnPenalty(MyBranchingCandidate& candidate) {
-  auto master = dynamic_cast<RotationMP*>(pMaster_);
-  if(!master)
-    Tools::throwError("branchOnPenalty is implemented only for a RptationMP master problem.");
-
-	std::vector<std::pair<MyVar*,double> > candidates;
-	std::vector<MyVar*> integerCandidates;
-
-	// Check all the non-zero penalty variables and store them in a list of
-	// candidates
-	// The already integer ones are directly stored in a list of integer
-	// candidates
-	//
-	for (MyVar* pVar: master->getMinWorkedDaysVars()) {
-		double varValue = pModel_->getVarValue(pVar);
-		if (varValue > EPSILON) {
-			// if the variable is already integer and has not been branched on yet
-			// record it in a specific list
-			if (std::ceil(varValue)-varValue < EPSILON ) {
-				if (varValue > pVar->getLB()+EPSILON) {
-					integerCandidates.push_back(pVar);
-				}
-				continue;
-			}
-			candidates.emplace_back(std::pair<MyVar*,double>(pVar,varValue));
-		}
-	}
-	for (MyVar* pVar: master->getMaxWorkedDaysVars()) {
-		double varValue = pModel_->getVarValue(pVar);
-		if (varValue > EPSILON) {
-			// if the variable is already integer and has not been branched on yet
-			// record it in a specific list
-			if (std::ceil(varValue)-varValue < EPSILON ) {
-				if (varValue > pVar->getLB()+EPSILON) {
-					integerCandidates.push_back(pVar);
-				}
-				continue;
-			}
-			candidates.emplace_back(std::pair<MyVar*,double>(pVar,varValue));
-		}
-	}
-	for (MyVar* pVar: master->getMaxWorkedWeekendVars()) {
-		double varValue = pModel_->getVarValue(pVar);
-		if (varValue > EPSILON) {
-			candidates.emplace_back(std::pair<MyVar*,double>(pVar,varValue));
-		}
-	}
-	for (int day= 0; day < master->getNbDays(); day++) {
-		for (int shift = 0; shift < master->getNbShifts()-1; shift++) {
-			for (MyVar* pVar: master->getOptDemandVars()[day][shift]) {
-				double varValue = pModel_->getVarValue(pVar);
-				if (varValue > EPSILON) {
-					// if the variable is already integer and has not been branched on yet
-					// record it in a specific list
-					if (std::ceil(varValue)-varValue < EPSILON ) {
-						if (varValue > pVar->getLB()+EPSILON) {
-							integerCandidates.push_back(pVar);
-						}
-						continue;
-					}
-					candidates.emplace_back(std::pair<MyVar*,double>(pVar,varValue));
-				}
-			}
-		}
-	}
-
-	// choose the candidate with value closest to integer and branch on the
-	// farthest integer first to force a large difference in branch and bound
-	if (!candidates.empty()) {
-
-	}
-	return true;
-}
-
-
-//-----------------------------------------------------------------------------
-=======
->>>>>>> 221d8e58
 // Branch on a set of resting arcs
 //-----------------------------------------------------------------------------
 
@@ -589,7 +460,6 @@
 			// indexation of the working shifts from 1 to NbShifts_
 			//
 			vector<std::pair<int,double>> fractionalNurseDay;
-			int s = 0;
 			double valueLeft = 1;
       bool isFractional = false;
 			for(int s=1; s<pMaster_->getNbShifts(); ++s){
@@ -657,7 +527,6 @@
 	}
 
 	if(pBestNurse != nullptr){
-<<<<<<< HEAD
     //compute the forbidden shifts
     vector<int> complementaryShifts;
     bool work = true;
@@ -666,58 +535,6 @@
         complementaryShifts.push_back(i);
         //if the forbidden shift 0 (rest) is in the complementary, it is possible to rest for the first node
         if(i==0) work = false;
-=======
-		//creating the branching cut
-		char name[50];
-		sprintf(name, "ShiftBranchingCons_N%d_%d", pBestNurse->id_, bestDay);
-		vector<double> coeffs;
-		vector<MyVar*> restingArcs;
-		for(MyVar* var: pMaster_->getRestVarsPerDay(pBestNurse, bestDay)){
-			restingArcs.push_back(var);
-			coeffs.push_back(1);
-		}
-		//create a new cons
-		MyCons* cons;
-		pModel_->createLECutLinear(&cons, name, 1, restingArcs, coeffs);
-
-		//compute the forbidden shifts
-		vector<int> complementaryShifts;
-		bool work = true;
-		for(int i=0; i<pMaster_->getNbShifts(); ++i){
-			if(find(forbiddenShifts.begin(), forbiddenShifts.end(), i) == forbiddenShifts.end()){
-				complementaryShifts.push_back(i);
-				//if the forbidden shift 0 (rest) is in the complementary, it is possible to rest for the first node
-				if(i==0) work = false;
-			}
-		}
-
-		//add the node to the tree
-		tree_->pushBackNewShiftNode(pBestNurse, bestDay, work, forbiddenShifts);
-		tree_->pushBackNewShiftNode(pBestNurse, bestDay , !work, complementaryShifts);
-
-		/* update candidate */
-		int index = candidate.addNewBranchingCons(cons);
-		int index1 = candidate.createNewChild(), index2 = candidate.createNewChild();
-		MyBranchingNode &node1 = candidate.getChild(index1), &node2 = candidate.getChild(index2);
-		// forbid to rest for the node where there are only working shifts
-		if(work) node1.setRhs(index, 0);
-		else node2.setRhs(index, 0);
-
-		// Find the rotation to deactivate
-		for(MyVar* var: pModel_->getActiveColumns()){
-			if(var->getUB() == 0)
-				continue;
-      PPattern pat = pMaster_->getPattern(var->getPattern());
-			if(pat->nurseId_ == pBestNurse->id_ && pat->firstDay_ <= bestDay && pat->firstDay_ + pat->length_ > bestDay) {
-        //add the variable to the candidate
-        index = candidate.addBranchingVar(var);
-
-        //check if the shift is present in shifts
-        //set the UB to 0 for the non-possible rotations
-        if (find(forbiddenShifts.begin(), forbiddenShifts.end(), pat->getShift(bestDay)) != forbiddenShifts.end())
-          node1.setUb(index, 0);
-        else node2.setUb(index, 0);
->>>>>>> 221d8e58
       }
     }
 
@@ -739,7 +556,7 @@
 	return false;
 }
 
-void DiveBranchingRule::buildShiftsNodes(MyBranchingCandidate &candidate, LiveNurse* pNurse, int day, bool work,
+void DiveBranchingRule::buildShiftsNodes(MyBranchingCandidate &candidate, PLiveNurse pNurse, int day, bool work,
                                          MyBranchingNode &node1, MyBranchingNode &node2) const {
   //creating the branching cut
   char name[50];
@@ -752,12 +569,32 @@
   }
   //create a new cons
   MyCons *cons;
-  pModel_->createCutLinear(&cons, name, 0, 1, restingArcs, coeffs);
+  pModel_->createLECutLinear(&cons, name, 1, restingArcs, coeffs);
   int index = candidate.addNewBranchingCons(cons);
 
   // forbid to rest for the node where there are only working shifts
   if (work) node1.setRhs(index, 0);
   else node2.setRhs(index, 0);
+}
+
+void DiveBranchingRule::deactivateColumns(MyBranchingCandidate &candidate, int nurseId, int day,
+                       std::vector<int> forbiddenShifts, MyBranchingNode &forbiddenNode, MyBranchingNode &complementaryNode) const {
+  // Find the columns to deactivate
+  for (MyVar *var: pModel_->getActiveColumns()) {
+    if (var->getUB() == 0)
+      continue;
+    PPattern pat = pMaster_->getPattern(var->getPattern());
+    if (pat->nurseId_ == nurseId && pat->firstDay_ <= day && pat->firstDay_ + pat->length_ > day) {
+      //add the variable to the candidate
+      int index = candidate.addBranchingVar(var);
+
+      //check if the shift is present in shifts
+      //set the UB to 0 for the non-possible rotations
+      if (find(forbiddenShifts.begin(), forbiddenShifts.end(), pat->getShift(day)) != forbiddenShifts.end())
+        forbiddenNode.setUb(index, 0);
+      else complementaryNode.setUb(index, 0);
+    }
+  }
 }
 
 //-----------------------------------------------------------------------------
@@ -809,7 +646,7 @@
 }
 
 
-void RosterBranchingRule::buildRestNodes(MyBranchingCandidate &candidate, LiveNurse* pNurse, int day,
+void RosterBranchingRule::buildRestNodes(MyBranchingCandidate &candidate, PLiveNurse pNurse, int day,
                     MyBranchingNode &restNode, MyBranchingNode &workNode) const {
   // Find the columns to deactivate
     deactivateColumns(candidate, pNurse->id_, day, {0}, workNode, restNode);
