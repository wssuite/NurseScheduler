--- conflicted
+++ resolved
@@ -31,13 +31,8 @@
 // Node that correspond to branching on a resting day
 //
 struct RestNode: public MyNode{
-<<<<<<< HEAD
-	RestNode(int index, MyNode* pParent, LiveNurse* pNurse, int day, bool rest):
+	RestNode(int index, MyNode* pParent, PLiveNurse pNurse, int day, bool rest):
 		MyNode(index, pParent), pNurse_(pNurse), day_(day), rest_(rest) {}
-=======
-	RestNode(int index, MyNode* pParent, PLiveNurse pNurse, int day, bool rest, std::vector<MyVar*>& restArcs):
-		MyNode(index, pParent), pNurse_(pNurse), day_(day), rest_(rest), restArcs_(restArcs) {}
->>>>>>> 221d8e58
 
     std::string write() const {
       std::stringstream out;
@@ -138,13 +133,8 @@
 		pushBackNode(node);
 	}
 
-<<<<<<< HEAD
-	inline void pushBackNewRestNode(LiveNurse* pNurse, int day, bool rest){
+	inline void pushBackNewRestNode(PLiveNurse pNurse, int day, bool rest){
 		RestNode* node = new RestNode(tree_.size(), currentNode_, pNurse, day, rest);
-=======
-	inline void pushBackNewRestNode(PLiveNurse pNurse, int day, bool rest, std::vector<MyVar*>& restArcs){
-		RestNode* node = new RestNode(tree_.size(), currentNode_, pNurse, day, rest, restArcs);
->>>>>>> 221d8e58
 		pushBackNode(node);
 	}
 
@@ -229,31 +219,14 @@
    //
    Modeler* pModel_;
 
-  virtual void buildRestNodes(MyBranchingCandidate &candidate, LiveNurse* pNurse, int day,
+  virtual void buildRestNodes(MyBranchingCandidate &candidate, PLiveNurse pNurse, int day,
       MyBranchingNode &restNode, MyBranchingNode &workNode) const;
 
-  virtual void buildShiftsNodes(MyBranchingCandidate &candidate, LiveNurse* pNurse, int day, bool work,
+  virtual void buildShiftsNodes(MyBranchingCandidate &candidate, PLiveNurse pNurse, int day, bool work,
       MyBranchingNode &restNode, MyBranchingNode &workNode) const;
 
   void deactivateColumns(MyBranchingCandidate &candidate, int nurseId, int day,
-      std::vector<int> forbiddenShifts, MyBranchingNode &forbiddenNode, MyBranchingNode &complementaryNode) const {
-    // Find the columns to deactivate
-    for (MyVar *var: pModel_->getActiveColumns()) {
-      if (var->getUB() == 0)
-        continue;
-      PPattern pat = pMaster_->getPattern(var->getPattern());
-      if (pat->nurseId_ == nurseId && pat->firstDay_ <= day && pat->firstDay_ + pat->length_ > day) {
-        //add the variable to the candidate
-        int index = candidate.addBranchingVar(var);
-
-        //check if the shift is present in shifts
-        //set the UB to 0 for the non-possible rotations
-        if (find(forbiddenShifts.begin(), forbiddenShifts.end(), pat->getShift(day)) != forbiddenShifts.end())
-          forbiddenNode.setUb(index, 0);
-        else complementaryNode.setUb(index, 0);
-      }
-    }
-  }
+      std::vector<int> forbiddenShifts, MyBranchingNode &forbiddenNode, MyBranchingNode &complementaryNode) const;
 };
 
 class RosterBranchingRule: public DiveBranchingRule {
@@ -264,10 +237,10 @@
     virtual ~RosterBranchingRule() {}
 
   protected:
-    void buildRestNodes(MyBranchingCandidate &candidate, LiveNurse* pNurse, int day,
+    void buildRestNodes(MyBranchingCandidate &candidate, PLiveNurse pNurse, int day,
                         MyBranchingNode &restNode, MyBranchingNode &workNode) const override ;
 
-    void buildShiftsNodes(MyBranchingCandidate &candidate, LiveNurse* pNurse, int day, bool work,
+    void buildShiftsNodes(MyBranchingCandidate &candidate, PLiveNurse pNurse, int day, bool work,
                                   MyBranchingNode &restNode, MyBranchingNode &workNode) const override {}
 };
 
