--- conflicted
+++ resolved
@@ -976,13 +976,12 @@
 //----------------------------------------------------------------------------
 
 // Return a solver with the algorithm specified for resolution
-<<<<<<< HEAD
-Solver * DeterministicSolver::setSolverWithInputAlgorithm(Demand* pDemand, SolverParam& param) {
+ Solver * DeterministicSolver::setSolverWithInputAlgorithm(PDemand pDemand, SolverParam& param) {
 	return setSolverWithInputAlgorithm(pDemand, options_.solutionAlgorithm_, param);
 }
 
 // Return a solver with the input algorithm
-Solver* DeterministicSolver::setSolverWithInputAlgorithm(Demand* pDemand, Algorithm algorithm, SolverParam& param) {
+Solver* DeterministicSolver::setSolverWithInputAlgorithm(PDemand pDemand, Algorithm algorithm, SolverParam& param) {
   Solver* pSolver= nullptr;
   switch(algorithm){
     //case GREEDY:
@@ -1008,27 +1007,4 @@
       break;
   }
   return pSolver;
-=======
-Solver * DeterministicSolver::setSolverWithInputAlgorithm(PDemand pDemand) {
-	switch(options_.solutionAlgorithm_){
-		case GENCOL:
-		return new RotationMP(pScenario_, pDemand, pScenario_->pWeekPreferences(), pScenario_->pInitialState(), options_.MySolverType_);
-		default:
-		Tools::throwError("The algorithm is not handled yet");
-		break;
-	}
-	return nullptr;
-}
-
-// Return a solver with the input algorithm
-Solver* DeterministicSolver::setSubSolverWithInputAlgorithm(PDemand pDemand, Algorithm algorithm) {
-	switch(algorithm){
-		case GENCOL:
-		return new RotationMP(pScenario_, pDemand, pScenario_->pWeekPreferences(), pScenario_->pInitialState(), options_.MySolverType_);
-		default:
-		Tools::throwError("The algorithm is not handled yet");
-		break;
-	}
-	return nullptr;
->>>>>>> 221d8e58
 }