--- conflicted
+++ resolved
@@ -106,16 +106,9 @@
   double bestStatesBlock_rec(LiveNurse &nurse, vector<State> &statesBlock,
     vector<int> &shifts, vector<int> &skills, int dayFirst,int nbUnassigned, double costIni);
 
-<<<<<<< HEAD
   //----------------------------------------------------------------------------
   // For the initialization of the constructive greedy
   //----------------------------------------------------------------------------
-
-  // Create the vector of sorted nurses
-  // The nurses are ordered according to their position and the nurses that have
-  // the same position are shuffled
-  //
-  void sortShuffleTheNurses();
 
   // Preprocess the demand to infer implicit demand on day d that is made
   // necessary by the demand on day d+1
@@ -126,14 +119,6 @@
   //
   void computeImplicitDemand();
 
-  // Initialize the greedy by preprocessing all the input attributes and sorting
-  // the shifts, skills, nurses
-  //
-  void initializeConstructive();
-
-=======
->>>>>>> 5c1b0a61
-
 
 };
 
