--- conflicted
+++ resolved
@@ -375,11 +375,7 @@
    //choose the column with the lowest bound on the presolve
    else{
       int index = 2;
-<<<<<<< HEAD
-      for (int i = 2; i<best->candidate()->child_num; ++i)
-=======
       for (int i = 3; i<best->candidate()->child_num; ++i)
->>>>>>> d2795fd8
              if (best->lpres(i).objval() < best->lpres(index).objval())
                 index = i;
       //keep the best column to dive
