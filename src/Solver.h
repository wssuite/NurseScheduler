/*
 * Solver.h
 *
 *  Created on: 22 d��c. 2014
 *      Author: jeremy
 */

#ifndef SOLVER_H_
#define SOLVER_H_

#include "MyTools.h"
#include "Nurse.h"
#include "Roster.h"
#include "Scenario.h"
#include "SolverInput.h"

//-----------------------------------------------------------------------------
//
//  C l a s s   S t a t N u r s e C t
//
// The instances of this class gather the status of the constraints that relate
// to the nurses.
//
//-----------------------------------------------------------------------------

class StatCtNurse{

public:
   // Constructor and destructor
   //
   StatCtNurse();
   ~StatCtNurse();

   // number of days of the associated demand
   //
   int nbDays_;

   // costs for the violation of soft constraints
   //
   vector<int> costConsDays_;
   vector<int> costConsDaysOff_;
   vector<int> costConsShifts_;
   vector<int> costPref_;
   vector<int> costWeekEnd_;
   int costTotalDays_;
   int costTotalWeekEnds_;

   // vector of booleans equal to true if the corresponding hard contraint is
   // violated on each day
   //
   vector<bool> violSuccShifts_; // forbidden successive shifts
   vector<bool> violSkill_; // missing required skill

public:
   // initialize the statuses
   //
   void init(int nbDays);


};


//-----------------------------------------------------------------------------
//
// C l a s s  S k i l l S o r t e r
//
// This class is a function object used only to compare two skills
// the function is used to sort the skills in descending order of rarity
// (we want to treat the rarest skill first)
//
//-----------------------------------------------------------------------------

class SkillSorter {
public:
   // take the field to sort by in the constructor
   SkillSorter (const vector<double> skillRarity) : skillRarity_(skillRarity) {}
   bool operator() (const int sk1, const int sk2) {
      return skillRarity_[sk1] > skillRarity_[sk2];
   }
private:
   vector<double> skillRarity_;
};

//-----------------------------------------------------------------------------
//
// C l a s s  S h i f t S o r t e r
//
// This class is a function object used only to compare two shifts
// the function is used to sort the skills in ascending ordrer of the number of
// forbidden successors
// (we want to treat these shifts first)
//
//-----------------------------------------------------------------------------

class ShiftSorter {
public:
   // take the field to sort by in the constructor
   ShiftSorter (const vector<int> nbForbiddenSuccessors) : nbForbiddenSuccessors_(nbForbiddenSuccessors), reverse_(false) {}
   ShiftSorter (const vector<int> nbForbiddenSuccessors, bool reverse) : nbForbiddenSuccessors_(nbForbiddenSuccessors), reverse_(reverse) {}
   bool operator() (const int sh1, const int sh2) {
      return (reverse_?-1:1)*nbForbiddenSuccessors_[sh1] < (reverse_?-1:1)*nbForbiddenSuccessors_[sh2];
   }
private:
   bool reverse_;
   vector<int> nbForbiddenSuccessors_;
};

//-----------------------------------------------------------------------------
//
//  C l a s s   L i v e N u r s e
//
// A live nurse is a nurse whose characteristics can evolve depending on
// the demand and on the planning that is being built
// They are needed in the solvers to duplicate the static nurses and define new
// attribute that can be modified.
//
// The attributes are left public, because they are meant to be modified at will
// by the solver, and because the live nurses are protected in the solver
// with no get or set method
//
//-----------------------------------------------------------------------------
class LiveNurse : public Nurse {

public:

   // Constructor and destructor
   //
   LiveNurse(const Nurse& nurse, Scenario* pScenario, int nbDays, int firstDay,
      State* pStateIni,	map<int,set<int> >* pWishesOff);
   ~LiveNurse();

public:

   //----------------------------------------------------------------------------
   // Pointers to background data
   //----------------------------------------------------------------------------

   // Scenario under consideration
   Scenario* pScenario_;

   //----------------------------------------------------------------------------
   // Data of the the particular period the live nurse is going to work
   //----------------------------------------------------------------------------
   int nbDays_, firstDay_;

   // Initial state
   State* pStateIni_;

   // Wishes of days off
   map<int,set<int> >* pWishesOff_;

   //----------------------------------------------------------------------------
   // Planning data
   //----------------------------------------------------------------------------

   // the current roster assigned to the nurse and the associated status of the
   // nurse constraints
   //
   Roster roster_;
   StatCtNurse statCt_;

   // a vector of rosters with no penalty and a maximum number of worked days
   //
   vector<Roster> maxFreeRosters_;

   // vector containing for each day the state of the nurse
   // the size is the number of days of the roster plus one, since the initial
   // and the final states are of importance
   //
   vector<State> states_;

   // position of the nurse: this field is deduced from the list of skills
   //
   Position* pPosition_;

   //----------------------------------------------------------------------------
   // Informative data
   //----------------------------------------------------------------------------

   // maximum and minimum number of working days for each nurse in the period of
   // the demand without getting any penalty for consecutive shifts
   // RqJO: this neglects the constraint of complete week-ends and the
   // preferences ; they should be added later
   //
   int minWorkDaysNoPenaltyConsDays_, maxWorkDaysNoPenaltyConsDays_;

   // maximum and minimum number of working days for each nurse in the period of
   // the demand without being sure to get penalty due to the total number of
   // working days
   //
   int minWorkDaysNoPenaltyTotalDays_, maxWorkDaysNoPenaltyTotalDays_;

   // minimum and maximum average number of days that can be worked per week
   // without getting penalty to the total number of working days
   //
   double minAvgWorkDaysNoPenaltyTotalDays_, maxAvgWorkDaysNoPenaltyTotalDays_;

public:
  // basic getters
  //
  Position* pPosition() const {return pPosition_;}
  State state(int day) {return states_[day];}

  // advanced getters
  //
  int totalDaysWorked() {return pStateIni_->totalDaysWorked_;}
  int totalWeekendsWorked() {return pStateIni_->totalWeekendsWorked_;}

  // basic setters
  //
  void roster(Roster &inputRoster) {roster_ = inputRoster;}

  //----------------------------------------------------------------------------
  // Methods that relate to the future capacity of a nurse
  //----------------------------------------------------------------------------

  // Compute the maximum and minimum number of working days from the input
  // current state until the input lastDay without getting any penalty for
  // consecutive working days/days-off
  //
  void computeMinMaxDaysNoPenaltyConsDay(State* pCurrentState, int lastDay,
    int &minWorkDaysNoPenaltyConsDays, int &maxWorkDaysNoPenaltyConsDays);


   //----------------------------------------------------------------------------
   // Methods that relate to the rosters of a nurse
   //----------------------------------------------------------------------------

   // assign a task at on a given day and update the states of the nurse
   //
   void assignTask(task t, int day);

   // returns true if the nurse wishes the day-shift off
   //
   bool wishesOff(int day, int shift) const;

   // returns true if the nurses reached the maximum number of consecutive worked
   // days or is resting and did not reach the minimum number of resting days yet
   // if consecutive number of shifts will only be reached by violating maximum
   // number of worked days, go to rest only if consecutive working days penalty
   // is the the larger
   //
   bool needRest(int day);

   // returns true if the nurse needs to work one more day to reach the minimum
   // number of consecutive working days or consecutive shifts
   // if consecutive number of shifts will only be reached by violating maximum
   // number of worked days, go to work only if consecutive shift penalty is
   // the larger
   bool needWork(int day);

   // return true if the nurse is free to go to rest or work more without penalty
   //
   bool isFreeToChoose(int day);

   // check the satisfaction of the hard constraints and record the violations
   // for the input roster and resulting states
   //
   void checkConstraints(const Roster& roster, const vector<State>& states, StatCtNurse& stat);

   // Build States from the roster
   //
   void buildStates();


};


// Compare two positions to sort them
// Three possible cases can happen
// 1) same positions
// 2) same rank: the first position to be treated is that with the rarest skill
// or the largest number of skills
// 3) the first position to be treated is that with the smaller rank
//
bool comparePositions(Position* p1, Position* p2);

// Compare two nurses based on their position
// the function is used to sort the nurses in ascending rank of their
// position
// if their positions have the same rank, then the smaller nurse is found
// by a lexicographic comparison of the rarity of the skills of the nurses
//
bool compareNurses(LiveNurse* n1, LiveNurse* n2);


//-----------------------------------------------------------------------------
//
//  C l a s s   Print Solution
//    Allow to display a solution
//
//-----------------------------------------------------------------------------
struct PrintSolution{
   PrintSolution() {}
   virtual ~PrintSolution() {}
   virtual void save(vector<int>& weekIndices, string outdir) = 0;
};

//-----------------------------------------------------------------------------
//
//  C l a s s   S o l v e r P a r a m
//
//  Structure that gather parameters for a solver. Can be given as an input of
//  the solve function of any solver
//
//-----------------------------------------------------------------------------

class SolverParam{

public:
	SolverParam(){}
   //maximal solving time in s
   int maxSolvingTimeSeconds_ = LARGE_TIME;

   bool printEverySolution_ = false;
   string outfile_ = "outdir/";
<<<<<<< HEAD
   vector<int> weekIndices_ = {};
   PrintSolution* saveFunction_ = 0;
=======
   string logfile_ = "outdir/";
>>>>>>> 12900a8b

   //relative and absolute gap (with the current costs,
   //the difference between two solution costs is at lest 5
   //if sol below minRelativeGap_, we stop immediately
   //if sol below relativeGap_, we stop after nbDiveIfMinGap_*dive without new incumbent
   //if sol over relativeGap_, we stop after nbDiveIfRelGap_*dive without new incumbent
   double absoluteGap_ = 5;
   double minRelativeGap_ = .05;
	double relativeGap_ = .1;

	int nbDiveIfMinGap_ = 1;
	int nbDiveIfRelGap_ = 2;

	bool solveToOptimality_ = false;
};


//-----------------------------------------------------------------------------
//
//  C l a s s   S o l v e r
//
//  Solves the offline problem
//  From a given problem (number of weeks, nurses, etc.), can compute a solution.
//
//-----------------------------------------------------------------------------

enum Algorithm{GREEDY, GENCOL, STOCHASTIC_GREEDY, STOCHASTIC_GENCOL, NONE};
enum Status{UNSOLVED,FEASIBLE,INFEASIBLE,OPTIMAL};

class Solver{

public:

   // Generic constructor and destructor
   Solver() {}
   virtual ~Solver();

   // Specific constructor
   Solver(Scenario* pScenario, Demand* pDemand,
      Preferences* pPreferences, vector<State>* pInitState);


   // Main method to solve the rostering problem for a given input and an initial solution
   virtual double solve(vector<Roster> solution = {}) { return DBL_MAX;}

   // Main method to evaluate an initial state for a given input and an initial solution
   // same as solve if not redefine
   virtual double evaluate(vector<Roster> solution = {}) {
      return solve(solution);
   }

   // Main method to solve the rostering problem for a given input and an initial solution and parameters
   virtual double solve(SolverParam parameters, vector<Roster> solution = {}){
	   return solve(solution);
   }

   // Main method to evaluate an initial state for a given input and an initial solution and parameters
   // same as solve if not redefine
   virtual double evaluate(SolverParam parameters, vector<Roster> solution = {}){
	   return solve(parameters, solution);
   }

   // Should be protected (and not private) because Solver will have subclasses
protected:

   //-----------------------------------------------------------------------------
   // Inputs of the solver: they are all recorded as pointers
   //-----------------------------------------------------------------------------

   // Recall the "const" attributes as pointers : Scenario informations
   //
   Scenario* pScenario_;

   // Minimum and optimum demand for each day, shift and skill
   //
   Demand* pDemand_;

   // Preferences of the nurses (that vector must be of same length and in the
   // same order as the nurses)
   //
   Preferences* pPreferences_;

   // pointer to the state of each nurse at the beginning of the time horizon
   //
   vector<State>* pInitState_;

   //-----------------------------------------------------------------------------
   // Manipulated data
   //-----------------------------------------------------------------------------

   // vector of LiveNurses. Initially a copy of the scenario nurses, they may
   // then be preprocessed and get enw attributes
   //
   vector<LiveNurse*> theLiveNurses_;

   // Preprocessed minimum and maximum number of working days on all the weeks
   //
   vector<double> minTotalShifts_, maxTotalShifts_, maxTotalWeekends_;

   // Interval inside of which there is no penalty for the total number of
   // working days (for each nurse)
   // This interval is computed from the max/min number of working days averaged
   // over the number of remaining weeks
   vector<double> minTotalShiftsAvg_;
   vector<double> maxTotalShiftsAvg_;

   // Penalties for values outside of [minTotalShiftsAvg_,maxTotalShiftsAvg_]
   vector<double> weightTotalShiftsAvg_;

   // Number of worked week-ends below which there is no penalty for the
   // total number of working week-ends
   // This interval is computed from the max number of working week-ends averaged
   // over the number of remaining weeks
   vector<double> maxTotalWeekendsAvg_;

   // Penalties for the number of working weekends on the current period
   // (for each nurse)
   vector<double> weightTotalWeekendsAvg_;

   //Number of min, max and weekends allowed for all nurses under the same contract
   vector<double> minTotalShiftsContractAvg_, maxTotalShiftsContractAvg_, maxTotalWeekendsContractAvg_;
   //Penalties for exceeding the average number of shifts allowed for all the nurses under the same contract
   vector<double> weightTotalShiftsContractAvg_, weightTotalWeekendsContractAvg_;

   //Penalties
   vector<double> weightTotalShiftsMin_, weightTotalShiftsMax_, weightTotalWeekendsMax_;

   //-----------------------------------------------------------------------------
   // Outputs of the solver
   //-----------------------------------------------------------------------------

   // a solution is a vector of rosters, one for each nurse
   // it is recorded in a vector (roster i in the vector corresponds to nurse i)
   //
   vector<Roster> solution_;

   // staffing in the solution : a 3D vector that contains the number of nurses
   //  for each triple (day,shift,skill)
   //
   vector3D satisfiedDemand_;

   // total cost under-staffing cost and under staffing cost for each triple
   // (day,shift,skill)
   //
   int totalCostUnderStaffing_;
   vector3D costUnderStaffing_;

   // vectors of nurses, skills and shifts that shall be sorted before running
   // the greedy algorithms
   //
   vector<LiveNurse*> theNursesSorted_;
   vector<int> shiftsSorted_;
   vector<int> skillsSorted_;

public:

   //------------------------------------------------
   // Preprocess the data
   //------------------------------------------------

   // total potential staffing with and without penalty
   //
   int maxTotalStaffNoPenalty_;
   int maxTotalStaffAvgWork_;

   // potential staffing for each skill, with and without penalt
   vector<double> maxStaffPerSkillNoPenalty_;
   vector<double> maxStaffPerSkillAvgWork_;

   // rarity of the skills
   // it may depend on how many nurses have a skill and what the demand for this
   // skill is
   vector<double> skillRarity_;

   // indicators related to the preprocessing
   //
   bool isPreprocessedSkills_;
   bool isPreprocessedNurses_;

   // Status of the solver
   //
   Status status_;


public:

  // Load a solution in the solver and build the states of the live nurses
  //
  void loadSolution(vector<Roster> &solution);

   //------------------------------------------------
   // Preprocess functions
   //------------------------------------------------

   // go through the nurses to collect data regarding the potential shift and
   // skill coverage of the nurses
   //
   void preprocessTheNurses();

   // Find the position of each nurse
   //
   void specifyNursePositions();

   // compute the maximum and minimum number of working days in the period of
   // the demand without getting any penalty for the total number of working days
   //
   void computeMinMaxDaysNoPenaltyTotalDays();

   // compute the maximum and minimum number of working days in the period of
   // the demand without getting any penalty for the number of consecutive
   // shifts
   // RqJO: this neglects the constraint of complete week-ends and the
   // preferences ; they should be added later
   //
   void computeMinMaxDaysNoPenaltyConsDays();

   // Compute the weights o the violation of the min/max number of working days
   // For now, the update depends only on the initial states and on the contract
   // of the nurses, on the number of days on the demand, on the number of weeks
   // already treated and on the number of weeks left
   // The required data on the nurses is mostly computed in preprocessTheNurses
   //
   void computeWeightsTotalShiftsForStochastic();

   void computeWeightsTotalShiftsForPrimalDual();

   // preprocees the skills to get their rarity
   // the value depends on the demand for this skill, on the number of nurses
   // that have the skill and on the number of skills per nurse that have the
   // skill
   //
   void preprocessTheSkills();

   // compute the rarity indicator for each skill
   //
   void getSkillsRarity();

   // Create the vector of sorted nurses
   // The nurses are ordered according to their position and the nurses that have
   // the same position are shuffled
   //
   void sortShuffleTheNurses();

   // Initialize the greedy by preprocessing all the input attributes and sorting
   // the shifts, skills, nurses
   //
   void preprocessData();

   //------------------------------------------------
   // Postprocess functions
   //------------------------------------------------

   // check the feasibility of the demand with these nurses
   //
   bool checkFeasibility();

   // get the total cost of the current solution
   // the solution is simply given by the roster of each nurse
   double solutionCost();

   //------------------------------------------------
   // Display functions
   //------------------------------------------------

   // return the status of the solution
   //
   Status getStatus() {return status_;}

   // return solution_
   //
   vector<Roster> getSolution() { return solution_; }

   // return the solution, but only for the k first days
   //
   vector<Roster> getSolutionAtDay(int k);

   // return the final states of the nurses
   //
   vector<State> getFinalStates();

   // Returns the states(k+1) since the states start at 0
   // (hence, the state at the end of day k is state(k+1)
   //
   vector<State> getStatesOfDay(int k);

   // display the whole solution in the required format
   //
   string solutionToString();

   // display the whole solution week by week for nbWeeks weeks in the required format
   //
   vector<string> solutionToString(int nbWeeks);

   // display the solution between firstDay and firstDay+nbDays in the required format
   //
   string solutionToString(int firstDay, int nbDays,  int firstWeek);

   // display the solution in a more readable format and append advanced
   // information on the solution quality
   //
   string solutionToLogString();

   // Returns the number of days over which the solver solves the problem
   int getNbDays(){return pDemand_->nbDays_;}

};


#endif /* SOLVER_H_ */<|MERGE_RESOLUTION|>--- conflicted
+++ resolved
@@ -313,13 +313,10 @@
    int maxSolvingTimeSeconds_ = LARGE_TIME;
 
    bool printEverySolution_ = false;
-   string outfile_ = "outdir/";
-<<<<<<< HEAD
+   string outfile_ = "outf/";
+   string logfile_ = "outdir/";
    vector<int> weekIndices_ = {};
    PrintSolution* saveFunction_ = 0;
-=======
-   string logfile_ = "outdir/";
->>>>>>> 12900a8b
 
    //relative and absolute gap (with the current costs,
    //the difference between two solution costs is at lest 5
