/*
 * Solver.h
 *
 *  Created on: 22 d��c. 2014
 *      Author: jeremy
 */

#ifndef SOLVER_H_
#define SOLVER_H_

#include "MyTools.h"
#include "Nurse.h"
#include "Roster.h"
#include "Scenario.h"
#include "SolverInput.h"

//-----------------------------------------------------------------------------
//
//  C l a s s   S t a t N u r s e C t
//
// The instances of this class gather the status of the constraints that relate
// to the nurses.
//
//-----------------------------------------------------------------------------

class StatCtNurse{

public:
   // Constructor and destructor
   //
   StatCtNurse();
   ~StatCtNurse();

   // number of days of the associated demand
   //
   int nbDays_;

   // costs for the violation of soft constraints
   //
   vector<int> costConsDays_;
   vector<int> costConsDaysOff_;
   vector<int> costConsShifts_;
   vector<int> costPref_;
   vector<int> costWeekEnd_;
   int costTotalDays_;
   int costTotalWeekEnds_;

   // vector of booleans equal to true if the corresponding hard contraint is
   // violated on each day
   //
   vector<bool> violSuccShifts_; // forbidden successive shifts
   vector<bool> violSkill_; // missing required skill

public:
   // initialize the statuses
   //
   void init(int nbDays);


};


//-----------------------------------------------------------------------------
//
// C l a s s  S k i l l S o r t e r
//
// This class is a function object used only to compare two skills
// the function is used to sort the skills in descending order of rarity
// (we want to treat the rarest skill first)
//
//-----------------------------------------------------------------------------

class SkillSorter {
public:
   // take the field to sort by in the constructor
   SkillSorter (const vector<double> skillRarity) : skillRarity_(skillRarity) {}
   bool operator() (const int sk1, const int sk2) {
      return skillRarity_[sk1] > skillRarity_[sk2];
   }
private:
   vector<double> skillRarity_;
};

//-----------------------------------------------------------------------------
//
// C l a s s  S h i f t S o r t e r
//
// This class is a function object used only to compare two shifts
// the function is used to sort the skills in ascending ordrer of the number of
// forbidden successors
// (we want to treat these shifts first)
//
//-----------------------------------------------------------------------------

class ShiftSorter {
public:
   // take the field to sort by in the constructor
   ShiftSorter (const vector<int> nbForbiddenSuccessors) : nbForbiddenSuccessors_(nbForbiddenSuccessors), reverse_(false) {}
   ShiftSorter (const vector<int> nbForbiddenSuccessors, bool reverse) : nbForbiddenSuccessors_(nbForbiddenSuccessors), reverse_(reverse) {}
   bool operator() (const int sh1, const int sh2) {
      return (reverse_?-1:1)*nbForbiddenSuccessors_[sh1] < (reverse_?-1:1)*nbForbiddenSuccessors_[sh2];
   }
private:
   bool reverse_;
   vector<int> nbForbiddenSuccessors_;
};

//-----------------------------------------------------------------------------
//
//  C l a s s   L i v e N u r s e
//
// A live nurse is a nurse whose characteristics can evolve depending on
// the demand and on the planning that is being built
// They are needed in the solvers to duplicate the static nurses and define new
// attribute that can be modified.
//
// The attributes are left public, because they are meant to be modified at will
// by the solver, and because the live nurses are protected in the solver
// with no get or set method
//
//-----------------------------------------------------------------------------
class LiveNurse : public Nurse {

public:

   // Constructor and destructor
   //
   LiveNurse(const Nurse& nurse, Scenario* pScenario, int nbDays, int firstDay,
      State* pStateIni,	map<int,set<int> >* pWishesOff);
   ~LiveNurse();

public:

   //----------------------------------------------------------------------------
   // Pointers to background data
   //----------------------------------------------------------------------------

   // Scenario under consideration
   Scenario* pScenario_;

   //----------------------------------------------------------------------------
   // Data of the the particular period the live nurse is going to work
   //----------------------------------------------------------------------------
   int nbDays_, firstDay_;

   // Initial state
   State* pStateIni_;

   // Wishes of days off
   map<int,set<int> >* pWishesOff_;

   //----------------------------------------------------------------------------
   // Planning data
   //----------------------------------------------------------------------------

   // the current roster assigned to the nurse and the associated status of the
   // nurse constraints
   //
   Roster roster_;
   StatCtNurse statCt_;

   // a vector of rosters with no penalty and a maximum number of worked days
   //
   vector<Roster> maxFreeRosters_;

   // vector containing for each day the state of the nurse
   // the size is the number of days of the roster plus one, since the initial
   // and the final states are of importance
   //
   vector<State> states_;

   // position of the nurse: this field is deduced from the list of skills
   //
   Position* pPosition_;

   //----------------------------------------------------------------------------
   // Informative data
   //----------------------------------------------------------------------------

   // maximum and minimum number of working days for each nurse in the period of
   // the demand without getting any penalty for consecutive shifts
   // RqJO: this neglects the constraint of complete week-ends and the
   // preferences ; they should be added later
   //
   int minWorkDaysNoPenaltyConsDays_, maxWorkDaysNoPenaltyConsDays_;

   // maximum and minimum number of working days for each nurse in the period of
   // the demand without being sure to get penalty due to the total number of
   // working days
   //
   int minWorkDaysNoPenaltyTotalDays_, maxWorkDaysNoPenaltyTotalDays_;

   // minimum and maximum average number of days that can be worked per week
   // without getting penalty to the total number of working days
   //
   double minAvgWorkDaysNoPenaltyTotalDays_, maxAvgWorkDaysNoPenaltyTotalDays_;

public:
  // basic getters
  //
  Position* pPosition() const {return pPosition_;}
  State state(int day) {return states_[day];}

  // advanced getters
  //
  int totalDaysWorked() {return pStateIni_->totalDaysWorked_;}
  int totalWeekendsWorked() {return pStateIni_->totalWeekendsWorked_;}

  // basic setters
  //
  void roster(Roster &inputRoster) {roster_ = inputRoster;}

  //----------------------------------------------------------------------------
  // Methods that relate to the future capacity of a nurse
  //----------------------------------------------------------------------------

  // Compute the maximum and minimum number of working days from the input
  // current state until the input lastDay without getting any penalty for
  // consecutive working days/days-off
  //
  void computeMinMaxDaysNoPenaltyConsDay(State* pCurrentState, int lastDay,
    int &minWorkDaysNoPenaltyConsDays, int &maxWorkDaysNoPenaltyConsDays);


   //----------------------------------------------------------------------------
   // Methods that relate to the rosters of a nurse
   //----------------------------------------------------------------------------

   // assign a task at on a given day and update the states of the nurse
   //
   void assignTask(task t, int day);

   // returns true if the nurse wishes the day-shift off
   //
   bool wishesOff(int day, int shift) const;

   // returns true if the nurses reached the maximum number of consecutive worked
   // days or is resting and did not reach the minimum number of resting days yet
   // if consecutive number of shifts will only be reached by violating maximum
   // number of worked days, go to rest only if consecutive working days penalty
   // is the the larger
   //
   bool needRest(int day);

   // returns true if the nurse needs to work one more day to reach the minimum
   // number of consecutive working days or consecutive shifts
   // if consecutive number of shifts will only be reached by violating maximum
   // number of worked days, go to work only if consecutive shift penalty is
   // the larger
   bool needWork(int day);

   // return true if the nurse is free to go to rest or work more without penalty
   //
   bool isFreeToChoose(int day);

   // check the satisfaction of the hard constraints and record the violations
   // for the input roster and resulting states
   //
   void checkConstraints(const Roster& roster, const vector<State>& states, StatCtNurse& stat);

   // Build States from the roster
   //
   void buildStates();


};


// Compare two positions to sort them
// Three possible cases can happen
// 1) same positions
// 2) same rank: the first position to be treated is that with the rarest skill
// or the largest number of skills
// 3) the first position to be treated is that with the smaller rank
//
bool comparePositions(Position* p1, Position* p2);

// Compare two nurses based on their position
// the function is used to sort the nurses in ascending rank of their
// position
// if their positions have the same rank, then the smaller nurse is found
// by a lexicographic comparison of the rarity of the skills of the nurses
//
bool compareNurses(LiveNurse* n1, LiveNurse* n2);


//-----------------------------------------------------------------------------
//
//  C l a s s   S o l v e r P a r a m
//
//  Structure that gather parameters for a solver. Can be given as an input of
//  the solve function of any solver
//
//-----------------------------------------------------------------------------

class SolverParam{

public:
	SolverParam(){}

	int maxSolvingTimeSeconds_ = LARGE_TIME;

	bool printEverySolution_ = false;
	string outfile_ = "outdir/";

	double minRelativeGap_ = .05;
	double relativeGap_ = .1;
	double absoluteGap_ = 5;

	int nbDiveIfMinGap_ = 1;
	int nbDiveIfRelGap_ = 2;

	bool solveToOptimality_ = false;



};


//-----------------------------------------------------------------------------
//
//  C l a s s   S o l v e r
//
//  Solves the offline problem
//  From a given problem (number of weeks, nurses, etc.), can compute a solution.
//
//-----------------------------------------------------------------------------

enum Algorithm{GREEDY, GENCOL, STOCHASTIC_GREEDY, STOCHASTIC_GENCOL, NONE};
enum Status{UNSOLVED,FEASIBLE,INFEASIBLE,OPTIMAL};

class Solver{

public:

   // Generic constructor and destructor
   Solver() {}
   virtual ~Solver();

   // Specific constructor
   Solver(Scenario* pScenario, Demand* pDemand,
      Preferences* pPreferences, vector<State>* pInitState);

<<<<<<< HEAD
=======
   Solver(Scenario* pScenario, Demand* pDemand,
      Preferences* pPreferences, vector<State>* pInitState,
      vector<double> minTotalShifts, vector<double> maxTotalShifts, vector<double> maxTotalWeekends,
      vector<double> minTotalShiftsAvg, vector<double> maxTotalShiftsAvg, vector<double> weightTotalShiftsAvg,
      vector<double> maxTotalWeekendsAvg, vector<double> weightTotalWeekendsAvg);
>>>>>>> 6e106f8a

   // Main method to solve the rostering problem for a given input and an initial solution
   virtual double solve(vector<Roster> solution = {}) { return DBL_MAX;}

   // Main method to evaluate an initial state for a given input and an initial solution
   // same as solve if not redefine
   virtual double evaluate(vector<Roster> solution = {}) {
      return solve(solution);
   }

   // Main method to solve the rostering problem for a given input and an initial solution and parameters
   virtual double solve(SolverParam parameters, vector<Roster> solution = {}){
	   return solve(solution);
   }

   // Main method to evaluate an initial state for a given input and an initial solution and parameters
   // same as solve if not redefine
   virtual double evaluate(SolverParam parameters, vector<Roster> solution = {}){
	   return solve(parameters, solution);
   }

   // Should be protected (and not private) because Solver will have subclasses
protected:

   //-----------------------------------------------------------------------------
   // Inputs of the solver: they are all recorded as pointers
   //-----------------------------------------------------------------------------

   // Recall the "const" attributes as pointers : Scenario informations
   //
   Scenario* pScenario_;

   // Minimum and optimum demand for each day, shift and skill
   //
   Demand* pDemand_;

   // Preferences of the nurses (that vector must be of same length and in the
   // same order as the nurses)
   //
   Preferences* pPreferences_;

   // pointer to the state of each nurse at the beginning of the time horizon
   //
   vector<State>* pInitState_;

   //-----------------------------------------------------------------------------
   // Manipulated data
   //-----------------------------------------------------------------------------

   // vector of LiveNurses. Initially a copy of the scenario nurses, they may
   // then be preprocessed and get enw attributes
   //
   vector<LiveNurse*> theLiveNurses_;

   // Preprocessed minimum and maximum number of working days on all the weeks
   //
<<<<<<< HEAD
   vector<double> minTotalShifts_, maxTotalShifts_, maxTotalWeekends_;

=======
   vector<double> minTotalShifts_;
   vector<double> maxTotalShifts_;
   vector<double> maxTotalWeekends_;
>>>>>>> 6e106f8a

   // Interval inside of which there is no penalty for the total number of
   // working days (for each nurse)
   // This interval is computed from the max/min number of working days averaged
   // over the number of remaining weeks
   vector<double> minTotalShiftsAvg_;
   vector<double> maxTotalShiftsAvg_;

   // Penalties for values outside of [minTotalShiftsAvg_,maxTotalShiftsAvg_]
   vector<double> weightTotalShiftsAvg_;

   // Number of worked week-ends below which there is no penalty for the
   // total number of working week-ends
   // This interval is computed from the max number of working week-ends averaged
   // over the number of remaining weeks
   vector<double> maxTotalWeekendsAvg_;

   // Penalties for the number of working weekends on the current period
   // (for each nurse)
   vector<double> weightTotalWeekendsAvg_;

   //Penalties
   vector<double> weightTotalShiftsMin_, weightTotalShiftsMax_, weightTotalWeekendsMax_;

   //-----------------------------------------------------------------------------
   // Outputs of the solver
   //-----------------------------------------------------------------------------

   // a solution is a vector of rosters, one for each nurse
   // it is recorded in a vector (roster i in the vector corresponds to nurse i)
   //
   vector<Roster> solution_;

   // staffing in the solution : a 3D vector that contains the number of nurses
   //  for each triple (day,shift,skill)
   //
   vector3D satisfiedDemand_;

   // total cost under-staffing cost and under staffing cost for each triple
   // (day,shift,skill)
   //
   int totalCostUnderStaffing_;
   vector3D costUnderStaffing_;

   // vectors of nurses, skills and shifts that shall be sorted before running
   // the greedy algorithms
   //
   vector<LiveNurse*> theNursesSorted_;
   vector<int> shiftsSorted_;
   vector<int> skillsSorted_;

public:

   //------------------------------------------------
   // Preprocess the data
   //------------------------------------------------

   // total potential staffing with and without penalty
   //
   int maxTotalStaffNoPenalty_;
   int maxTotalStaffAvgWork_;

   // potential staffing for each skill, with and without penalt
   vector<double> maxStaffPerSkillNoPenalty_;
   vector<double> maxStaffPerSkillAvgWork_;

   // rarity of the skills
   // it may depend on how many nurses have a skill and what the demand for this
   // skill is
   vector<double> skillRarity_;

   // indicators related to the preprocessing
   //
   bool isPreprocessedSkills_;
   bool isPreprocessedNurses_;

   // Status of the solver
   //
   Status status_;


public:

  // Load a solution in the solver and build the states of the live nurses
  //
  void loadSolution(vector<Roster> &solution);

   //------------------------------------------------
   // Preprocess functions
   //------------------------------------------------

   // go through the nurses to collect data regarding the potential shift and
   // skill coverage of the nurses
   //
   void preprocessTheNurses();

   // Find the position of each nurse
   //
   void specifyNursePositions();

   // compute the maximum and minimum number of working days in the period of
   // the demand without getting any penalty for the total number of working days
   //
   void computeMinMaxDaysNoPenaltyTotalDays();

   // compute the maximum and minimum number of working days in the period of
   // the demand without getting any penalty for the number of consecutive
   // shifts
   // RqJO: this neglects the constraint of complete week-ends and the
   // preferences ; they should be added later
   //
   void computeMinMaxDaysNoPenaltyConsDays();

   // Compute the weights o the violation of the min/max number of working days
   // For now, the update depends only on the initial states and on the contract
   // of the nurses, on the number of days on the demand, on the number of weeks
   // already treated and on the number of weeks left
   // The required data on the nurses is mostly computed in preprocessTheNurses
   //
   void computeWeightsTotalShiftsForStochastic();

   void computeWeightsTotalShiftsForPrimalDual();

   // preprocees the skills to get their rarity
   // the value depends on the demand for this skill, on the number of nurses
   // that have the skill and on the number of skills per nurse that have the
   // skill
   //
   void preprocessTheSkills();

   // compute the rarity indicator for each skill
   //
   void getSkillsRarity();

   // Create the vector of sorted nurses
   // The nurses are ordered according to their position and the nurses that have
   // the same position are shuffled
   //
   void sortShuffleTheNurses();

   // Initialize the greedy by preprocessing all the input attributes and sorting
   // the shifts, skills, nurses
   //
   void preprocessData();

   //------------------------------------------------
   // Postprocess functions
   //------------------------------------------------

   // check the feasibility of the demand with these nurses
   //
   bool checkFeasibility();

   // get the total cost of the current solution
   // the solution is simply given by the roster of each nurse
   double solutionCost();

   //------------------------------------------------
   // Display functions
   //------------------------------------------------

   // return the status of the solution
   //
   Status getStatus() {return status_;}

   // return solution_
   //
   vector<Roster> getSolution() { return solution_; }

   // return the final states of the nurses
   //
   vector<State> getFinalStates();

   // Returns the states(k+1) since the states start at 0
   // (hence, the state at the end of day k is state(k+1)
   //
   vector<State> getStatesOfDay(int k);

   // display the whole solution in the required format
   //
   string solutionToString();

   // display the whole solution week by week for nbWeeks weeks in the required format
   //
   vector<string> solutionToString(int nbWeeks);

   // display the solution between firstDay and firstDay+nbDays in the required format
   //
   string solutionToString(int firstDay, int nbDays,  int firstWeek);

   // display the solution in a more readable format and append advanced
   // information on the solution quality
   //
   string solutionToLogString();

   // Returns the number of days over which the solver solves the problem
   int getNbDays(){return pDemand_->nbDays_;}

};


#endif /* SOLVER_H_ */<|MERGE_RESOLUTION|>--- conflicted
+++ resolved
@@ -341,14 +341,6 @@
    Solver(Scenario* pScenario, Demand* pDemand,
       Preferences* pPreferences, vector<State>* pInitState);
 
-<<<<<<< HEAD
-=======
-   Solver(Scenario* pScenario, Demand* pDemand,
-      Preferences* pPreferences, vector<State>* pInitState,
-      vector<double> minTotalShifts, vector<double> maxTotalShifts, vector<double> maxTotalWeekends,
-      vector<double> minTotalShiftsAvg, vector<double> maxTotalShiftsAvg, vector<double> weightTotalShiftsAvg,
-      vector<double> maxTotalWeekendsAvg, vector<double> weightTotalWeekendsAvg);
->>>>>>> 6e106f8a
 
    // Main method to solve the rostering problem for a given input and an initial solution
    virtual double solve(vector<Roster> solution = {}) { return DBL_MAX;}
@@ -405,14 +397,7 @@
 
    // Preprocessed minimum and maximum number of working days on all the weeks
    //
-<<<<<<< HEAD
    vector<double> minTotalShifts_, maxTotalShifts_, maxTotalWeekends_;
-
-=======
-   vector<double> minTotalShifts_;
-   vector<double> maxTotalShifts_;
-   vector<double> maxTotalWeekends_;
->>>>>>> 6e106f8a
 
    // Interval inside of which there is no penalty for the total number of
    // working days (for each nurse)
