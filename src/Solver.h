--- conflicted
+++ resolved
@@ -26,7 +26,6 @@
 class StatCtNurse{
 
 public:
-<<<<<<< HEAD
 	// Constructor and destructor
 	//
 	StatCtNurse();
@@ -50,34 +49,11 @@
 	//
 	vector<bool> violSuccShifts_; // forbidden successive shifts
 	vector<bool> violSkill_; // missing required skill
-=======
-   // Constructor and destructor
-   //
-   StatCtNurse();
-   ~StatCtNurse();
-
-   // number of days of the associated demand
-   //
-   int nbDays_;
-
-   // costs for the violation of soft constraints
-   //
-   vector<int> costConsDays_; // the same vector also accounts for consecutive days off
-   vector<int> costConsShifts_;
-   vector<int> costPref_;
-   vector<int> costWeekEnd_;
-
-   // vector of booleans equal to true if the corresponding hard contraint is
-   // violated on each day
-   //
-   vector<bool> violSuccShifts_; // forbidden successive shifts
-   vector<bool> violSkill_; // missing required skill
->>>>>>> 92ad7f66
-
-public:
-   // initialize the statuses
-   //
-   void init(int nbDays);
+
+public:
+	// initialize the statuses
+	//
+	void init(int nbDays);
 
 
 };
@@ -100,71 +76,70 @@
 
 public:
 
-   // Constructor and destructor
-   //
-   LiveNurse(const Nurse& nurse, Scenario* pScenario, int nbDays, int firstDay,
-      State* pStateIni,	map<int,set<int> >* pWishesOff);
-   ~LiveNurse();
-
-public:
-
-   //----------------------------------------------------------------------------
-   // Pointers to background data
-   //----------------------------------------------------------------------------
-
-   // Scenario under consideration
-   Scenario* pScenario_;
-
-   //----------------------------------------------------------------------------
-   // Data of the the particular period the live nurse is going to work
-   //----------------------------------------------------------------------------
-   int nbDays_, firstDay_;
-
-   // Initial state
-   State* pStateIni_;
-
-   // Wishes of days off
-   map<int,set<int> >* pWishesOff_;
-
-   //----------------------------------------------------------------------------
-   // Informative data
-   //----------------------------------------------------------------------------
-
-   // maximum and minimum number of working days for each nurse in the period of
-   // the demand without getting any penalty for consecutive shifts
-   // RqJO: this neglects the constraint of complete week-ends and the
-   // preferences ; they should be added later
-   //
-   int maxWorkDays_, minWorkDays_;
-
-   //----------------------------------------------------------------------------
-   // Planning data
-   //----------------------------------------------------------------------------
-
-   // the current roster assigned to the nurse and the associated status of the
-   // nurse constraints
-   //
-   Roster roster_;
-   StatCtNurse statCt_;
-
-   // a vector of rosters with no penalty and a maximum number of worked days
-   //
-   vector<Roster> maxFreeRosters_;
-
-   // vector containing for each day the state of the nurse
-   // the size is the number of days of the roster plus one, since the initial
-   // and the final states are of importance
-   //
-   vector<State> states_;
-
-   // position of the nurse: this field is deduced from the list of skills
-   //
-   Position* pPosition_;
-
-
-public:
-
-<<<<<<< HEAD
+	// Constructor and destructor
+	//
+	LiveNurse(const Nurse& nurse, Scenario* pScenario, int nbDays, int firstDay,
+	State* pStateIni,	map<int,set<int> >* pWishesOff);
+	~LiveNurse();
+
+public:
+
+	//----------------------------------------------------------------------------
+	// Pointers to background data
+	//----------------------------------------------------------------------------
+
+	// Scenario under consideration
+	Scenario* pScenario_;
+
+	//----------------------------------------------------------------------------
+	// Data of the the particular period the live nurse is going to work
+	//----------------------------------------------------------------------------
+	int nbDays_, firstDay_;
+
+	// Initial state
+	State* pStateIni_;
+
+	// Wishes of days off
+	map<int,set<int> >* pWishesOff_;
+
+	//----------------------------------------------------------------------------
+	// Informative data
+	//----------------------------------------------------------------------------
+
+	// maximum and minimum number of working days for each nurse in the period of
+	// the demand without getting any penalty for consecutive shifts
+	// RqJO: this neglects the constraint of complete week-ends and the
+	// preferences ; they should be added later
+	//
+	int maxWorkDays_, minWorkDays_;
+
+	//----------------------------------------------------------------------------
+	// Planning data
+	//----------------------------------------------------------------------------
+
+	// the current roster assigned to the nurse and the associated status of the
+	// nurse constraints
+	//
+	Roster roster_;
+	StatCtNurse statCt_;
+
+	// a vector of rosters with no penalty and a maximum number of worked days
+	//
+	vector<Roster> maxFreeRosters_;
+
+	// vector containing for each day the state of the nurse
+	// the size is the number of days of the roster plus one, since the initial
+	// and the final states are of importance
+	//
+	vector<State> states_;
+
+	// position of the nurse: this field is deduced from the list of skills
+	//
+	Position* pPosition_;
+
+
+public:
+
 	//----------------------------------------------------------------------------
 	// Methods that relate to the rosters of a nurse
 	//----------------------------------------------------------------------------
@@ -200,48 +175,6 @@
 	// for the input roster and resulting states
 	//
 	void checkConstraints(const Roster& roster, const vector<State>& states, StatCtNurse& stat);
-=======
-   //----------------------------------------------------------------------------
-   // Methods that relate to the rosters of a nurse
-   //----------------------------------------------------------------------------
-
-   // assign a task at on a given day and update the states of the nurse
-   //
-   void assignTask(task t, int day);
-
-   // returns true if the nurse wishes the day-shift off
-   //
-   bool wishesOff(int day, int shift) const;
-
-   // returns true if the nurses reached the maximum number of consecutive worked
-   // days or is resting and did not reach the minimum number of resting days yet
-   // if consecutive number of shifts will only be reached by violating maximum
-   // number of worked days, go to rest only if consecutive working days penalty
-   // is the the larger
-   //
-   bool needRest(int day);
-
-   // returns true if the nurse needs to work one more day to reach the minimum
-   // number of consecutive working days or consecutive shifts
-   // if consecutive number of shifts will only be reached by violating maximum
-   // number of worked days, go to work only if consecutive shift penalty is
-   // the larger
-   bool needWork(int day);
-
-   // return true if the nurse is free to go to rest or work more without penalty
-   //
-   bool isFreeToChoose(int day);
-
-   // check the satisfaction of the hard constraints and record the violations
-   // for the input roster and resulting states
-   //
-   void checkConstraints(const Roster& roster, const vector<State>& states, StatCtNurse& stat);
-
-   // check the soft constraints and record the costs of the violations and the
-   // remaining margin for the satisfied ones.
-   //
-   void checkSoftConstraints();
->>>>>>> 92ad7f66
 
 
 };
@@ -260,114 +193,102 @@
 
 public:
 
-   // Generic constructor and destructor
-   Solver() {}
-   virtual ~Solver();
-
-   // Specific constructor
-   Solver(Scenario* pScenario, Demand* pDemand,
-      Preferences* pPreferences, vector<State>* pInitState);
-
-   // Main method to solve the rostering problem for a given input
-   virtual void solve() {}
-
-   // Should be protected (and not private) because Solver will have subclasses
+	// Generic constructor and destructor
+	Solver() {}
+	virtual ~Solver();
+
+	// Specific constructor
+	Solver(Scenario* pScenario, Demand* pDemand,
+	Preferences* pPreferences, vector<State>* pInitState);
+
+	// Main method to solve the rostering problem for a given input
+	virtual void solve() {}
+
+// Should be protected (and not private) because Solver will have subclasses
 protected:
 
-   //-----------------------------------------------------------------------------
-   // Inputs of the solver: they are all recorded as pointers
-   //-----------------------------------------------------------------------------
-
-   // Recall the "const" attributes as pointers : Scenario informations
-   //
-   Scenario* pScenario_;
-
-   // Minimum and optimum demand for each day, shift and skill
-   //
-   Demand* pDemand_;
-
-   // Preferences of the nurses (that vector must be of same length and in the
-   // same order as the nurses)
-   //
-   Preferences* pPreferences_;
-
-   // pointer to the state of each nurse at the beginning of the time horizon
-   //
-   vector<State>* pInitState_;
-
-   //-----------------------------------------------------------------------------
-   // Manipulated data
-   //-----------------------------------------------------------------------------
-
-   // vector of LiveNurses. Initially a copy of the scenario nurses, they may
-   // then be preprocessed and get new attributes
-   //
-   vector<LiveNurse*> theLiveNurses_;
-
-   //-----------------------------------------------------------------------------
-   // Outputs of the solver
-   //-----------------------------------------------------------------------------
-
-   // a solution is a vector of rosters, one for each nurse
-   // it is recorded in a vector (roster i in the vector corresponds to nurse i)
-   //
-   vector<Roster> solution_;
-
-<<<<<<< HEAD
+	//-----------------------------------------------------------------------------
+	// Inputs of the solver: they are all recorded as pointers
+	//-----------------------------------------------------------------------------
+
+	// Recall the "const" attributes as pointers : Scenario informations
+	//
+	Scenario* pScenario_;
+
+	// Minimum and optimum demand for each day, shift and skill
+	//
+	Demand* pDemand_;
+
+	// Preferences of the nurses (that vector must be of same length and in the
+	// same order as the nurses)
+	//
+	Preferences* pPreferences_;
+
+	// pointer to the state of each nurse at the beginning of the time horizon
+	//
+	vector<State>* pInitState_;
+
+	//-----------------------------------------------------------------------------
+	// Manipulated data
+	//-----------------------------------------------------------------------------
+
+	// vector of LiveNurses. Initially a copy of the scenario nurses, they may
+	// then be preprocessed and get enw attributes
+	//
+	vector<LiveNurse*> theLiveNurses_;
+
+	//-----------------------------------------------------------------------------
+	// Outputs of the solver
+	//-----------------------------------------------------------------------------
+
+	// a solution is a vector of rosters, one for each nurse
+	// it is recorded in a vector (roster i in the vector corresponds to nurse i)
+	//
+	vector<Roster> solution_;
+
 	// staffing in the solution : a 3D vector that contains the number of nurses
 	//  for each triple (day,shift,skill)
 	//
 	vector3D satisfiedDemand_;
-=======
-   // staffing in the solution : a 3D vector that contains the number of nurses
-   //  for each triple (day,shift,skill)
-   //
-   vector3D totalStaffing_;
->>>>>>> 92ad7f66
-
-   // total cost under-staffing cost and under staffing cost for each triple
-   // (day,shift,skill)
-   //
-   int totalCostUnderStaffing_;
-   vector3D costUnderStaffing_;
-
-public:
-
-   //------------------------------------------------
-   // Preprocess the data
-   //------------------------------------------------
-
-   // total potential staffing with and without penalty
-   //
-   int maxTotalStaffNoPenalty_;
-   int maxTotalStaff_;
-
-   // potential staffing for each skill, with and without penalt
-   vector<int> maxStaffPerSkill_;
-   vector<int> maxStaffPerSkillNoPenalty_;
-
-   // rarity of the skills
-   // it may depend on how many nurses have a skill and what the demand for this
-   // skill is
-   vector<double> skillRarity_;
-
-
-public:
-
-   // go through the nurses to collect data regarding the potential shift and
-   // skill coverage of the nurses
-   //
-   void preprocessTheNurses();
-
-   // compute the rarity indicator for each skill
-   //
-   void getSkillsRarity();
-
-   // check the feasibility of the demand with these nurses
-   //
-   bool checkFeasibility() {return true;};
-
-<<<<<<< HEAD
+
+	// total cost under-staffing cost and under staffing cost for each triple
+	// (day,shift,skill)
+	//
+	int totalCostUnderStaffing_;
+	vector3D costUnderStaffing_;
+
+public:
+
+	//------------------------------------------------
+	// Preprocess the data
+	//------------------------------------------------
+
+	// total potential staffing with and without penalty
+	//
+	int maxTotalStaffNoPenalty_;
+	int maxTotalStaff_;
+
+	// potential staffing for each skill, with and without penalt
+	vector<int> maxStaffPerSkill_;
+	vector<int> maxStaffPerSkillNoPenalty_;
+
+	// rarity of the skills
+	// it may depend on how many nurses have a skill and what the demand for this
+	// skill is
+	vector<double> skillRarity_;
+
+
+public:
+
+	// go through the nurses to collect data regarding the potential shift and
+	// skill coverage of the nurses
+	//
+	void preprocessTheNurses();
+
+	// compute the rarity indicator for each skill
+	//
+	void getSkillsRarity();
+
 	// check the feasibility of the demand with these nurses
 	//
 	bool checkFeasibility();
@@ -375,25 +296,18 @@
 	// get the total cost of the current solution
 	// the solution is simply given by the roster of each nurse
 	double solutionCost();
-=======
-   //------------------------------------------------
-   // Display functions
-   //------------------------------------------------
->>>>>>> 92ad7f66
+
+	//------------------------------------------------
+	// Display functions
+	//------------------------------------------------
 
    // return solution_
    //
    vector<Roster> getSolution() { return solution_; }
 
-<<<<<<< HEAD
 	// display the whole solution in the required format
 	//
 	string solutionToString();
-=======
-   // display the whole solution
-   //
-   string solutionToString();
->>>>>>> 92ad7f66
 
 	// display the solution in a more readable format and append advanced
 	// information on the solution quality
