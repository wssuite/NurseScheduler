//
//  main.cpp
//  RosterDesNurses
//
//  Created by Jeremy Omer on 16/11/2014.
//  Copyright (c) 2014 Jeremy Omer. All rights reserved.
//

#include "solvers/InitializeSolver.h"
#include "tools/MyTools.h"
#include "tools/ReadWrite.h"
#include "solvers/Solver.h"
//#include "Greedy.h"
#include <exception>
#include "solvers/DeterministicSolver.h"
#include "DeterministicMain_test.h"


using std::string;
using std::vector;
using std::map;
using std::pair;

/******************************************************************************
* Solve the complete planning horizon with the deterministic solver
******************************************************************************/

int solveDeterministic(InputPaths inputPaths, double timeout) {

	// set the scenario
	//
	std::cout << "# INITIALIZE THE SCENARIO" << std::endl;
	PScenario pScenario;
	if (inputPaths.nbWeeks() > 1) {
		pScenario = initializeMultipleWeeks(inputPaths);
	}
	else {
		pScenario = initializeScenario(inputPaths);
	}
	std::cout << std::endl;

	//initialize random of tools
	Tools::initializeRandomGenerator(inputPaths.randSeed());

	// DBG
	std::cout << "Next random : " << Tools::randomInt(0, RAND_MAX) << std::endl;
	std::cout << "Next random : " << Tools::randomInt(0, RAND_MAX) << std::endl;


	// initiialize the solver and call the generic solution where the
	// specific solution processes are called
	//
	std::cout << "# SOLVE THE INSTANCE" << std::endl;
	DeterministicSolver* pSolver = new DeterministicSolver(pScenario,inputPaths);
	double objValue = pSolver->solve();
	std::cout << std::endl;

	// Display the solution and write the files for the validator
	//
	std::cout << "# FINAL SOLUTION" << std::endl;
<<<<<<< HEAD
	std::string solutionStatus = statusToString.at(pSolver->getStatus());
	std::cout << "# Solution status = " << solutionStatus <<  std::endl;
	std::cout << "# Objective value = " << objValue <<  std::endl;
	pSolver->displaySolutionMultipleWeeks(inputPaths);
=======
	std::string solutionStatus = statusToString[pSolver->getStatus()];
  std::cout << "# Solution status = " << solutionStatus <<  std::endl;
  std::cout << "# Objective value = ";
  if(objValue >= LARGE_SCORE) std::cout << "  -  ";
  else std::cout << objValue;
  std::cout <<  std::endl;
  pSolver->displaySolutionMultipleWeeks(inputPaths);

>>>>>>> 221d8e58

	// Write the final statistics
	//
	string statPath = inputPaths.solutionPath().empty() ? "" : inputPaths.solutionPath()+"/stat.txt";
	Tools::LogOutput statStream(statPath);
	statStream << pSolver->getGlobalStat().toString() << std::endl;

	if (pSolver->getOptions().withLNS_) {
		string lnsStatPath = inputPaths.solutionPath().empty() ? "" : inputPaths.solutionPath()+"/lns_stat.txt";
		Tools::LogOutput lnsStatStream(lnsStatPath);
		lnsStatStream << pSolver->getGlobalStat().lnsStatsToString() << std::endl;
		lnsStatStream.close();
	}


	int returncode = pSolver->getStatus() == INFEASIBLE; // 1 if INFEASIBLE, 0 otherwise

	//  release memory
	delete pSolver;
	statStream.close();

	return returncode;
}


/******************************************************************************
* Main method
******************************************************************************/

int main(int argc, char** argv)
{
	std::cout << "# SOLVE THE PROBLEM WITH DETERMINISTIC DEMAND" << std::endl;
	std::cout << "Number of arguments= " << argc << std::endl;

	// Detect errors in the number of arguments
	//
	if (argc%2 != 1) {
		Tools::throwError("main: There should be an even number of arguments!");
	}

	// Retrieve the file names in arguments
	//
	int narg = 1;
	InputPaths* pInputPaths=0;
	string solutionFile="";
	double timeout = 100.0;

	// On se limite à trois arguments pour les tests
	//
	if (argc == 3 && !strcmp(argv[1],"--test") ) {
		std::cout << "arg = " << argv[narg] << " " << argv[narg+1] << std::endl;

		// Procédures de test
		if (!strcmp(argv[2], "divide")) {
			testDivideIntoConnexComponents();
		}

		return 0;
	}

	// Read the arguments and store them in pInputPaths
	// If in non compact format, each week is input, so there are at least 19 arguments
	// In compact format, the number of arguments is smaller than that
	//
	if (argc >= 21) {
		pInputPaths = readNonCompactArguments(argc,argv);
	}
	else {
		pInputPaths = readCompactArguments(argc,argv);
	}

	// Initialize the random seed
	//
	srand(pInputPaths->randSeed());

	// Solve the problem
	//
	int r = solveDeterministic(*pInputPaths, timeout);

	// Release memory
	//
	delete pInputPaths;

  return r;
}<|MERGE_RESOLUTION|>--- conflicted
+++ resolved
@@ -58,21 +58,13 @@
 	// Display the solution and write the files for the validator
 	//
 	std::cout << "# FINAL SOLUTION" << std::endl;
-<<<<<<< HEAD
 	std::string solutionStatus = statusToString.at(pSolver->getStatus());
-	std::cout << "# Solution status = " << solutionStatus <<  std::endl;
-	std::cout << "# Objective value = " << objValue <<  std::endl;
-	pSolver->displaySolutionMultipleWeeks(inputPaths);
-=======
-	std::string solutionStatus = statusToString[pSolver->getStatus()];
   std::cout << "# Solution status = " << solutionStatus <<  std::endl;
   std::cout << "# Objective value = ";
   if(objValue >= LARGE_SCORE) std::cout << "  -  ";
   else std::cout << objValue;
   std::cout <<  std::endl;
   pSolver->displaySolutionMultipleWeeks(inputPaths);
-
->>>>>>> 221d8e58
 
 	// Write the final statistics
 	//
