/*
 * SubProblem.cpp
 *
 *  Created on: 30 janv. 2015
 *      Author: samuel
 */

#include "SubProblem.h"

#include <iostream>
#include <sstream>
#include <string>
#include <vector>

#include <boost/config.hpp>
#include <boost/graph/adjacency_list.hpp>
#include <boost/graph/r_c_shortest_paths.hpp>

using std::stringstream;
using std::vector;



/////////////////////////////////////////////////
//
// Comparison override for 1 and 2 resource paths
//
/////////////////////////////////////////////////

// 1 resource comparisons (== and <)
bool operator==( const spp_no_rc_res_cont& res_cont_1, const spp_no_rc_res_cont& res_cont_2 ){
	return ( res_cont_1.cost == res_cont_2.cost );
}

bool operator<( const spp_no_rc_res_cont& res_cont_1, const spp_no_rc_res_cont& res_cont_2 ){
	return ( res_cont_1.cost < res_cont_2.cost );
}

// 1 cost + 1 time resource comparisons (== and <)
bool operator==( const spp_spptw_res_cont& res_cont_1, const spp_spptw_res_cont& res_cont_2 ){
	return ( res_cont_1.cost == res_cont_2.cost	and res_cont_1.time == res_cont_2.time );
}

bool operator<( const spp_spptw_res_cont& res_cont_1, const spp_spptw_res_cont& res_cont_2 ){
	if( res_cont_1.cost > res_cont_2.cost )	return false;
	else if( res_cont_1.cost == res_cont_2.cost ) return res_cont_1.time < res_cont_2.time;
	else return true;
}
//////////////////////////////////////////////////



//---------------------------------------------------------------------------
//
// C l a s s   S u b P r o b l e m
//
// Contains the shortest paths with resource constraints
//
//---------------------------------------------------------------------------

// Constructors and destructor
SubProblem::SubProblem() {}

SubProblem::SubProblem(Scenario * scenario, Demand * demand, const Contract * contract, vector<State>* pInitState):
	pScenario_(scenario), pDemand_(demand), pContract_ (contract),
	CDMin_(contract->minConsDaysWork_), maxRotationLength_(demand->nbDays_), nDays_(demand->nbDays_){

	init(pInitState);

	initShortSuccessions();

	createNodes();
	createArcs();

	// Set all arc and node status to authorized
	for(int v=0; v<nNodes_; v++) nodeStatus_.push_back(true);
	for(int a=0; a<nArcs_; a++) arcStatus_.push_back(true);
	for(int k=0; k<nDays_; k++){
		vector<bool> v;
		for(int s=0; s<pScenario_->nbShifts_; s++)
			v.push_back(true);
		dayShiftStatus_.push_back(v);
	}

	nPathsMin_ = 0;

	//std::cout << "# A new subproblem has been created for contract " << contract->name_ << std::endl;

	//printGraph();
	//printShortSucc();

}

SubProblem::~SubProblem(){}

// Initialization function
void SubProblem::init(vector<State>* pInitState){

	// Maximum number of consecutive days worked by a nurse ending at day -1
	//
	maxOngoingDaysWorked_ = 0;
	for(int i=0; i<pInitState->size(); i++){
		maxOngoingDaysWorked_ = max( (pInitState->at(i)).consDaysWorked_, maxOngoingDaysWorked_ );
	}

	// Initialization of isUnlimited_ and nLevelsByShift_
	//
	vector<bool> v; isUnlimited_ = v; isUnlimited_.push_back(false);
	vector<int> w; maxvalConsByShift_ = w; maxvalConsByShift_.push_back(0);

	for(int sh=1; sh<pScenario_->nbShifts_; sh++){
		isUnlimited_.push_back(
				pScenario_->maxConsShifts_[sh] >= nDays_ + maxOngoingDaysWorked_
				or pScenario_->maxConsShifts_[sh] >= NB_SHIFT_UNLIMITED
				);
		int nl = isUnlimited_[sh] ? pScenario_->minConsShifts_[sh] : pScenario_->maxConsShifts_[sh];
		maxvalConsByShift_.push_back( nl );
	}



	// id and arcCost of best succession (given a triplet s,k,n)
	idBestShortSuccCDMin_.clear();
	arcCostBestShortSuccCDMin_.clear();
	for(int s=0; s<pScenario_->nbShifts_; s++){
		vector2D v2; vector<vector<double> > w2;
		int n = maxvalConsByShift_[s]+1;
		Tools::initVector2D(&v2, nDays_, n);
		idBestShortSuccCDMin_.push_back(v2);
		Tools::initDoubleVector2D(&w2, nDays_, n);
		arcCostBestShortSuccCDMin_.push_back(w2);
	}

	preferencesCosts_.clear();
	for(int k=0; k<nDays_; k++){
		vector<double> v;
		for(int s=0; s<pScenario_->nbShifts_; s++) v.push_back(0);
		preferencesCosts_.push_back(v);
	}

	nLongFound_=0;
	nVeryShortFound_=0;
}

// Initializes the short successions. Should only be used ONCE (when creating the SubProblem).
void SubProblem::initShortSuccessions(){

	// Primary information needed
	//
	int nShifts= pScenario_->nbShifts_;

	// Put an empty list of size 0 for all data because there exists no succession of length 0/
	//
	vector2D v2; vector<int> v1,v1bis; vector<double> vd1;
	allowedShortSuccBySize_.push_back(v2);
	lastShiftOfShortSucc_.push_back(v1);
	nLastShiftOfShortSucc_.push_back(v1bis);
	baseArcCostOfShortSucc_.push_back(vd1);

	// Initialize the other way round
	for(int s=0; s<nShifts; s++){
		vector2D allShortSuccCDMinByLastShiftCons2;
		for(int n=0; n<=maxvalConsByShift_[s]; n++){
			vector<int> allShortSuccCDMinByLastShiftCons1;
			allShortSuccCDMinByLastShiftCons2.push_back(allShortSuccCDMinByLastShiftCons1);
		}
		allShortSuccCDMinByLastShiftCons_.push_back(allShortSuccCDMinByLastShiftCons2);
	}

	// For all size from 1 to CD_min, compute all allowed shift successions.
	//
	for(int c=1; c<=CDMin_; c++){

		// Blank data
		vector2D allSuccSizeC;
		vector<int> lastShiftSucc;
		vector<int> nLastShiftSucc;
		vector<double> arcCostSucc;

		// Compute new succession
		//

		// Size 1 -> special case, initialization -> add all single shift rotations
		//
		if(c==1){
			for(int s=1; s<nShifts; s++){
				vector<int> shiftSuccession; shiftSuccession.push_back(s);		// Create Succession
				allSuccSizeC.push_back(shiftSuccession);						// Add it to the possibilities
				lastShiftSucc.push_back(s);										// Record its last shift
				nLastShiftSucc.push_back(1);									// Only 1 successive performed so far
				arcCostSucc.push_back(0);										// No succession ended yet
			}
		}

		// Larger but not last -> Extend the previous one by extending each of size c-1 in all possible ways
		//
		else if(c<CDMin_){
			// For each short rotation of size c-1
			for(int i=0; i<allowedShortSuccBySize_[c-1].size(); i++){
				vector<int> succ (allowedShortSuccBySize_[c-1][i]);
				int lastSh = succ[succ.size()-1];
				int nLast = nLastShiftOfShortSucc_[c-1][i];
				double cost = baseArcCostOfShortSucc_[c-1][i];
				// For each possible new shift s.t. the succession is allowed
				for(int newSh=1; newSh<nShifts; newSh++){
					if(! pScenario_->isForbiddenSuccessor(newSh,lastSh)){

						vector<int> newSucc (succ); newSucc.push_back(newSh);		// Create Succession
						allSuccSizeC.push_back(newSucc);							// Add it to the possibilities
						lastShiftSucc.push_back(newSh);								// Record its last shift
						if (newSh == lastSh){										// Depending on the previous one, update number of consecutive and cost
							nLastShiftSucc.push_back(nLast+1);
							arcCostSucc.push_back(cost);
						} else {
							nLastShiftSucc.push_back(1) ;
							arcCostSucc.push_back(cost + consShiftCost(lastSh, nLast));
						}

					}
				}
			}
		}

		// Maximum allowed size -> more things to consider
		//
		else {
			// For each short rotation of size c-1
			for(int i=0; i<allowedShortSuccBySize_[c-1].size(); i++){
				vector<int> succ (allowedShortSuccBySize_[c-1][i]);
				int lastSh = succ[succ.size()-1];
				int nLast = nLastShiftOfShortSucc_[c-1][i];
				double cost = baseArcCostOfShortSucc_[c-1][i];
				// For each possible new shift s.t. the succession is allowed
				for(int newSh=1; newSh<nShifts; newSh++){
					if(! pScenario_->isForbiddenSuccessor(newSh,lastSh)){

						vector<int> newSucc (succ); newSucc.push_back(newSh);		// Create Succession
						allSuccSizeC.push_back(newSucc);							// Add it to the possibilities
						lastShiftSucc.push_back(newSh);								// Record its last shift
						int newNLast = 1;
						double newCost = cost;
						/* Antoine + Samuel ( re-modif) */
						if(newSh == lastSh){	// BUT : add the cost if longer than the maximum allowed
							newNLast += nLast;
							if(newNLast >= pScenario_->maxConsShifts_[newSh]){
								newCost += consShiftCost(lastSh, nLast) ;
							}
						} else {
							newCost += consShiftCost(lastSh, nLast) ;
						}
						nLastShiftSucc.push_back(newNLast);
						arcCostSucc.push_back(newCost);

						// Since it is the longest one, record the tables the other way round
						//
						int n = min(newNLast, maxvalConsByShift_[newSh]);
						allShortSuccCDMinByLastShiftCons_[newSh][n].push_back(allSuccSizeC.size()-1);

					}
				}
			}
		}

		// Store all vectors
		//
		allowedShortSuccBySize_.push_back(allSuccSizeC);
		lastShiftOfShortSucc_.push_back(lastShiftSucc);
		nLastShiftOfShortSucc_.push_back(nLastShiftSucc);
		baseArcCostOfShortSucc_.push_back(arcCostSucc);

	}

}

// Cost function for consecutive identical shifts
//
double SubProblem::consShiftCost(int sh, int n){
	if(pScenario_->minConsShifts_[sh] - n > 0) return (WEIGHT_CONS_SHIFTS * ( pScenario_->minConsShifts_[sh] - n ) );
	if(n - pScenario_->maxConsShifts_[sh] > 0) return (WEIGHT_CONS_SHIFTS * ( n - pScenario_->maxConsShifts_[sh] ) );
	return 0;
}

// Cost function for consecutive identical shifts
//
double SubProblem::consDaysCost(int n){
	if(pContract_->minConsDaysWork_ - n > 0) return (WEIGHT_CONS_DAYS_WORK * ( pContract_->minConsDaysWork_ - n ) );
	if(n - pContract_->maxConsDaysWork_ > 0) return (WEIGHT_CONS_DAYS_WORK * ( n - pContract_->maxConsDaysWork_ ) );
	return 0;
}



//--------------------------------------------
//
// Solve function
//
//--------------------------------------------

// Solve : Returns TRUE if negative reduced costs path were found; FALSE otherwise.
bool SubProblem::solve(LiveNurse* nurse, Costs * costs, vector<SolveOption> options, set<pair<int,int> > forbiddenDayShifts,
		bool optimality, int maxRotationLength, double redCostBound){

	// Set to true if you want to display contract + preferences (for debug)
	if(false){
		std::cout << "# Preferences:" << endl;
		for(map<int,set<int> >::iterator it = nurse->pWishesOff_->begin(); it != nurse->pWishesOff_->end(); ++it){
			cout <<  "      | " << it->first << "  ->  ";
			for(int s : it->second) cout << pScenario_->intToShift_[s];
			cout << endl;
		}
		std::cout << "# Contract :   ";
		for(int s=1; s<pScenario_->nbShifts_; s++){
			std::cout << pScenario_->intToShift_[s] << " [" << pScenario_->minConsShifts_[s] << "<" << pScenario_->maxConsShifts_[s] << "]   ";
		}
		std::cout << std::endl;
		std::cout << "# " << std::endl;
		std::cout << "# " << std::endl;
	}

	bestReducedCost_ = 0;
	setSolveOptions(options);															// Get the parameters informations
	maxRotationLength_ = min(nDays_+maxOngoingDaysWorked_, max(pContract_->maxConsDaysWork_, maxRotationLength));// Maximum rotation length
	maxReducedCostBound_ = redCostBound - EPSILON;										// Cost bound
	if(isOptionActive(SOLVE_FORBIDDEN_RESET)) resetAuthorizations();					// Reset authorizations if needed
	if(isOptionActive(SOLVE_SOLUTIONS_RESET)) resetSolutions();							// Delete all previous solutions if needed
	pLiveNurse_ = nurse;																// Reset the nurse
	pCosts_ = costs;																	// Reset the costs
	set<pair<int,int> > forbiddenDayShiftsUsed = forbiddenDayShifts;					// Forbidden shifts
	if(isOptionActive(SOLVE_FORBIDDEN_RANDOM))
		forbiddenDayShiftsUsed = randomForbiddenShifts(25);								// If needed, Generate random forbidden
	initStructuresForSolve(nurse, costs, forbiddenDayShiftsUsed, maxRotationLength_);	// Initialize structures
	if(isOptionActive(SOLVE_COST_RANDOM)) generateRandomCosts(-50,50);					// If needed, generate other costs
	forbid(forbiddenDayShifts);															// Forbid arcs
	updateArcCosts();																	// Update costs


	// SOLUTION OF THE PROBLEM -> DEPENDS ON THE CHOSEN OPTION
	bool ANS = false;
	bool tmp_ANS;
	vector< vector< boost::graph_traits<Graph>::edge_descriptor> > opt_solutions_spptw;
	vector<spp_spptw_res_cont> pareto_opt_rcs_spptw;
	nLongFound_=0;
	nVeryShortFound_=0;

	// "Original way of doing" = pareto optimal for the whole month
	if(isOptionActive(SOLVE_SINGLE_SINKNODE)){
		r_c_shortest_paths(
				g_,
				get( &Vertex_Properties::num, g_ ),
				get( &Arc_Properties::num, g_ ),
				sourceNode_,
				sinkNode_,
				opt_solutions_spptw,
				pareto_opt_rcs_spptw,
				spp_spptw_res_cont (0,0),
				ref_spptw(),
				dominance_spptw(),
				std::allocator< boost::r_c_shortest_paths_label< Graph, spp_spptw_res_cont> >(),
				boost::default_r_c_shortest_paths_visitor() );

		tmp_ANS = addRotationsFromPaths(opt_solutions_spptw, pareto_opt_rcs_spptw);
		ANS = tmp_ANS or ANS;

	}
	// Gather all the pareto-fronts that correspond to the different last worked days
	else if(isOptionActive(SOLVE_ONE_SINK_PER_LAST_DAY)){

		std::vector<boost::graph_traits<Graph>::vertex_descriptor> allSinks;
		for(int k=CDMin_-1; k<nDays_; k++){
			allSinks.push_back( sinkNodesByDay_[k] );
		}

		r_c_shortest_paths_several_sinks(
				g_,
				get( &Vertex_Properties::num, g_ ),
				get( &Arc_Properties::num, g_ ),
				sourceNode_,
				allSinks,
				opt_solutions_spptw,
				pareto_opt_rcs_spptw,
				spp_spptw_res_cont (0,0),
				ref_spptw(),
				dominance_spptw(),
				std::allocator< boost::r_c_shortest_paths_label< Graph, spp_spptw_res_cont> >(),
				boost::default_r_c_shortest_paths_visitor() );

		tmp_ANS = addRotationsFromPaths(opt_solutions_spptw, pareto_opt_rcs_spptw);
		ANS = tmp_ANS or ANS;

	}
	else {
		cout << "# INVALID / OBSOLETE OPTION FOR NUMBER OF SINK(S) IN THE NETWORK" << endl;
		getchar();
		return false;
	}

	// ALL THAT CONCERNS THE SHORT ROTATIONS IS HERE
	//
	if(isOptionActive(SOLVE_SHORT_DAY_0_AND_LAST_ONLY)){
		tmp_ANS = priceVeryShortRotationsFirstDay();
		bool tmp_ANS2 = priceVeryShortRotationsLastDay();
		ANS = tmp_ANS2 or ANS or tmp_ANS;
	}
	else if(isOptionActive(SOLVE_SHORT_DAY_0_ONLY)){
		tmp_ANS = priceVeryShortRotationsFirstDay();
		ANS = ANS or tmp_ANS;
	}
	else if(isOptionActive(SOLVE_SHORT_LAST_ONLY)){
		tmp_ANS = priceVeryShortRotationsLastDay();
		ANS = ANS or tmp_ANS;
	}
	else if(isOptionActive(SOLVE_SHORT_ALL)){
		tmp_ANS = priceVeryShortRotations();
		ANS = ANS or tmp_ANS;
	}
	else if(isOptionActive(SOLVE_SHORT_NONE)) {}
	else {
		cout << "# INVALID / OBSOLETE OPTION FOR SHORT ROTATIONS" << endl;
		getchar();
		return false;
	}

	//cout << "#             " << (nVeryShortFound_ + nLongFound_) << " rotation(s) found   ->  " << nVeryShortFound_ << " SHORT + " << nLongFound_ << " LONG" << endl;
	return ANS;

}

// Store the options in a readable way
void SubProblem::setSolveOptions(vector<SolveOption> options){

	activeOptions_.assign(100, false);
	for(SolveOption o : options) activeOptions_[o] = true;

	// Check for incompatible options...
	for(vector<SolveOption> cluster : incompatibilityClusters){
		int n=0;
		for(SolveOption o : cluster){
			if(isOptionActive(o)){
				n++;
			}
		}
		if(n==0){
			activeOptions_[cluster[0]] = true;
		} else if (n==1){
		} else {
			std::cout << "# WARNING !! TOO MANY OPTIONS -> [Default] " << solveOptionName[cluster[0]] << std::endl;
			activeOptions_[cluster[0]] = true;
			for(int i=1; i<cluster.size(); i++) activeOptions_[cluster[i]] = false;
		}
	}
}

// Transforms the solutions found into proper rotations.
//
bool SubProblem::addRotationsFromPaths(vector< vector< boost::graph_traits<Graph>::edge_descriptor> > paths, vector<spp_spptw_res_cont> resources){
	int nFound = 0;
	// For each path of the list, record the corresponding rotation (if negativeOnly=true, do it only if the dualCost < 0)
	for(int p=0; p < paths.size(); ++p){

		// 1. Check if it is valid
		bool b_is_a_path_at_all = false;
		bool b_feasible = false;
		bool b_correctly_extended = false;
		spp_spptw_res_cont actual_final_resource_levels( 0, 0 );
		boost::graph_traits<Graph>::edge_descriptor ed_last_extended_arc;
		check_r_c_path( g_,
				paths[p],
				spp_spptw_res_cont( 0, 0 ),
				true,
				resources[p],
				actual_final_resource_levels,
				ref_spptw(),
				b_is_a_path_at_all,
				b_feasible,
				b_correctly_extended,
				ed_last_extended_arc );
		if( b_is_a_path_at_all && b_feasible && b_correctly_extended )
		{
			if(resources[p].cost < maxReducedCostBound_){
				Rotation rot = rotationFromPath(paths[p], resources[p]);
				theRotations_.push_back(rot);
				nPaths_ ++;
				nLongFound_++;
				nFound ++;
				bestReducedCost_ = min(bestReducedCost_, rot.dualCost_);
			}
		} else {
			if( !b_is_a_path_at_all )
				std::cout << "Not a path." << std::endl;
			if( !b_feasible )
				std::cout << "Not a feasible path." << std::endl;
			if( !b_correctly_extended )
				std::cout << "Not correctly extended." << std::endl;
<<<<<<< HEAD
		}

		if(resources[p].cost < maxReducedCostBound_){
			Rotation rot = rotationFromPath(paths[p], resources[p]);
			theRotations_.push_back(rot);
			nPaths_ ++;
			nLongFound_++;
			nFound ++;
=======
			//getchar();
>>>>>>> 31804dfc
		}
	}
	//printAllRotations();
//	std::cout << "# -> " << nFound << std::endl;
	return (nFound > 0);
}

// Adds a rotation made from the given path to the current list of answers and increases their counter
//
Rotation SubProblem::rotationFromPath(vector< boost::graph_traits<Graph>::edge_descriptor > path, spp_spptw_res_cont resource){

	int firstDay = -1;
	vector<int> shiftSuccession;

	// All arcs are consecutively considered
	//
	for( int j = static_cast<int>( path.size() ) - 1; j >= 0;	--j){
		int a = boost::get(&Arc_Properties::num, g_, path[j]);
		ArcType aType = arcType(a);
		int destin = boost::target( path[j], g_ );

		// A. Arc from source (equivalent to short rotation
		if(aType == SOURCE_TO_PRINCIPAL){
			firstDay =  principalToDay_[destin] - CDMin_ + 1;
			for(int s: static_cast<vector <int> >( allowedShortSuccBySize_[CDMin_][ shortSuccCDMinIdFromArc_.at(a) ] )){
				shiftSuccession.push_back(s);
			}
		}

		// B. Arc to a new day
		else if(aType == SHIFT_TO_NEWSHIFT or aType == SHIFT_TO_SAMESHIFT or aType == REPEATSHIFT){
			shiftSuccession.push_back( principalToShift_[destin] );
		}
	}

	Rotation rot (firstDay, shiftSuccession, pLiveNurse_, MAX_COST, resource.cost);
	return rot;
}

// Resets all solutions data (rotations, number of solutions, etc.)
//
void SubProblem::resetSolutions(){
	theRotations_.clear();
	nPaths_ = 0;

}



//--------------------------------------------
//
// Functions for the NODES of the graph
//
//--------------------------------------------

// Function that creates the nodes of the network
void SubProblem::createNodes(){

	// Primary information needed
	int CD_min = pContract_->minConsDaysWork_;									// Minimum consecutive days worked for free
	int CD_max = pContract_->maxConsDaysWork_;									// Maximum consecutive days worked for free
	int nShifts= pScenario_->nbShifts_;											// Number of different shifts

	// INITIALIZATION
	nNodes_ = 0;
	initNodesStructures();

	// 1. SOURCE NODE
	//
	sourceNode_ = nNodes_;
	addSingleNode(SOURCE_NODE, 0, maxRotationLength_);

	// 2. PRINCIPAL NETWORK(S) [ONE PER SHIFT TYPE]
	//
	for(int sh=1; sh<nShifts; sh++){											// For each possible worked shift
		for(int k=CDMin_-1; k<nDays_; k++){											// For each date
			for(int cons=1; cons<=maxvalConsByShift_[sh]; cons++){					// For each level of network
				addNodeToPrincipalNetwork(sh, k, cons);								// Add a node to the principal network
			}
		}
	}

	// 3. ROTATION LENGTH CHECK
	//
	// For each of the days, do a rotation-length-checker
	for(int k=0; k<nDays_; k++){
		rotationLengthEntrance_.push_back(nNodes_);									// One node for the entrance in subnetwork per day
		addSingleNode(ROTATION_LENGTH_ENTRANCE, 0, maxRotationLength_);
		map<int,int> checkNodesForThatDay;
		// Check nodes
		for(int l=CD_max; l<=maxRotationLength_; l++){								// Check nodes: from CD_max (longest free) to maximum rotation length, for each day
			checkNodesForThatDay.insert(pair<int,int>(l,nNodes_));
			rotationLengthNodesLAT_.insert(pair<int,int>(nNodes_,l));
			addSingleNode(ROTATION_LENGTH, 0, l);
		}
		rotationLengthNodes_.push_back(checkNodesForThatDay);
		// Sink day
		sinkNodesByDay_.push_back(nNodes_);											// Daily sink node
		addSingleNode(SINK_DAY, 0, maxRotationLength_);

	}

	// 4. SINK NODE
	//
	sinkNode_ = nNodes_;
	addSingleNode(SINK_NODE, 0, maxRotationLength_);
}

// Initiate variables for the nodes structures (vectors, etc.)
void SubProblem::initNodesStructures(){

	// Data
	//
	int nShifts= pScenario_->nbShifts_;				// Number of different shifts

	allNodesTypes_.clear();
	principalNetworkNodes_.clear();
	principalToShift_.clear();
	principalToDay_.clear();
	principalToCons_.clear();
	rotationLengthEntrance_.clear();
	rotationLengthNodes_.clear();
	rotationLengthNodesLAT_.clear();
	sinkNodesByDay_.clear();

	// All nodes
	//
	nNodes_ = 0;
	vector<NodeType> v; allNodesTypes_ = v;

	// Principal networks
	//
	for(int sh=0; sh<nShifts; sh++){
		vector2D v2D;
		if(sh!=0){
			for(int k=0; k<nDays_; k++){
				vector<int> v1D;
				for(int cons=0; cons<=maxvalConsByShift_[sh]; cons++){
					v1D.push_back(-1);
				}
				v2D.push_back(v1D);
			}
		}
		principalNetworkNodes_.push_back(v2D);
	}
}

// Addition of a single node (101)
void SubProblem::addSingleNode(NodeType type, int eat, int lat){
	add_vertex( Vertex_Properties( nNodes_, type, eat, lat ), g_ );
	allNodesTypes_.push_back(type);
	nNodes_++;

}

// Add a node to the principal network of the graph, for shift sh, day k, and number of consecutive similar shifts cons
void SubProblem::addNodeToPrincipalNetwork(int sh, int k, int cons){

	// Store its ID in the vector3D
	//
	allNodesTypes_.push_back(PRINCIPAL_NETWORK);
	principalNetworkNodes_[sh][k][cons] = nNodes_;

	// Store the information backwards
	//
	principalToShift_.insert(pair<int,int>(nNodes_, sh));
	principalToDay_.insert(pair<int,int>(nNodes_, k));
	principalToCons_.insert(pair<int,int>(nNodes_, cons));

	// Create the node
	//
	addSingleNode(PRINCIPAL_NETWORK, 0, maxRotationLength_);
}



//--------------------------------------------
//
// Functions for the ARCS of the graph
//
//--------------------------------------------

// Function that creates the arcs of the network
void SubProblem::createArcs(){
	initArcsStructures();
	createArcsSourceToPrincipal();
	createArcsPrincipalToPrincipal();
	createArcsAllRotationSize();
}

// Adds a single arc (origin, destination, cost, travel time, type)
void SubProblem::addSingleArc(int o, int d, double baseCost, int t, ArcType type){
	boost::graph_traits< Graph>::edge_descriptor e = (add_edge( o, d, Arc_Properties( nArcs_, type, baseCost, t ), g_ )).first;
	arcsDescriptors_.push_back(e);
	allArcsTypes_.push_back(type);
	arcBaseCost_.push_back(baseCost);
	nArcs_++;

	if(nodeType(o) == PRINCIPAL_NETWORK
			and nodeType(d) == PRINCIPAL_NETWORK
			and principalToDay_[o] < principalToDay_[d]-1){
		printArc(nArcs_-1);
		getchar();
	}

}

// Initializes the data structures used for the arcs
void SubProblem::initArcsStructures(){
	nArcs_ = 0;
	vector< boost::graph_traits< Graph>::edge_descriptor > ve; arcsDescriptors_ = ve;

	// Initialization of info -> arcId data structures
	arcsFromSource_.clear();
	arcsShiftToNewShift_.clear();
	arcsShiftToSameShift_.clear();
	arcsShiftToEndsequence_.clear();
	arcsRepeatShift_.clear();
	arcsPrincipalToRotsizein_.clear();
	arcsRotsizeinToRotsizeDay_.clear();
	arcsRotsizeToRotsizeoutDay_.clear();
	// VECTORS 3 D
	for(int s=0; s<pScenario_->nbShifts_; s++){
		vector2D v2, w2, x2;
		Tools::initVector2D(&v2, nDays_, maxvalConsByShift_[s]+1); arcsFromSource_.push_back(v2);
		Tools::initVector2D(&w2, nDays_, maxvalConsByShift_[s]+1); arcsShiftToSameShift_.push_back(w2);
		Tools::initVector2D(&x2, nDays_, maxvalConsByShift_[s]+1); arcsShiftToEndsequence_.push_back(x2);
	}
	Tools::initVector3D(&arcsShiftToNewShift_, pScenario_->nbShifts_, pScenario_->nbShifts_, nDays_);
	// VECTORS 2 D
	Tools::initVector2D(&arcsRepeatShift_, pScenario_->nbShifts_, nDays_);
	Tools::initVector2D(&arcsPrincipalToRotsizein_, pScenario_->nbShifts_, nDays_, -1);

}

// Create all arcs whose origin is the source nodes (all go to short rotations nodes)
void SubProblem::createArcsSourceToPrincipal(){

	// DATA
	int nShifts = pScenario_->nbShifts_;
	int origin, destin;

	for(int sh=1; sh<nShifts; sh++){
		for(int k=CDMin_-1; k<nDays_; k++){
			for(int nCons=1; nCons<=maxvalConsByShift_[sh]; nCons ++){
				origin = sourceNode_;
				destin = principalNetworkNodes_[sh][k][nCons];
				arcsFromSource_[sh][k][nCons] = nArcs_;
				addSingleArc(origin, destin, 0, CDMin_, SOURCE_TO_PRINCIPAL);
			}
		}
	}

}

// Create all arcs within the principal network
void SubProblem::createArcsPrincipalToPrincipal(){

	// DATA
	int nShifts = pScenario_->nbShifts_;
	int origin, destin;

	// FOR EACH OF THE SUBNETWORKS AND EACH OF THE DAYS
	//
	for (int sh=1; sh<nShifts; sh++){
		for(int k=CDMin_-1; k<nDays_-1; k++){

			//   1. WORK ONE MORE DAY ON THE SAME SHIFT WHEN MAXIMUM IS NOT REACHED YET
			//
			for(int nCons=1; nCons<maxvalConsByShift_[sh]; nCons ++){
				origin = principalNetworkNodes_[sh][k][nCons];
				destin = principalNetworkNodes_[sh][k+1][nCons+1];
				arcsShiftToSameShift_[sh][k][nCons] = nArcs_;
				addSingleArc(origin, destin, 0, 1, SHIFT_TO_SAMESHIFT);
			}

			//   2. WORK ONE MORE DAY ON THE SAME SHIFT WHEN MAXIMUM IS ALREADY REACHED
			//
			origin = principalNetworkNodes_[sh][k][maxvalConsByShift_[sh]];
			destin = principalNetworkNodes_[sh][k+1][maxvalConsByShift_[sh]];
			arcsRepeatShift_[sh][k] = nArcs_;
			double cost = isUnlimited(sh) ? 0 : WEIGHT_CONS_SHIFTS;
			addSingleArc(origin, destin, cost, 1, REPEATSHIFT);

			// 3. WORK ONE MORE DAY ON A DIFFERENT SHIFT (CHANGE SUBNETWORK)
			//
			origin = principalNetworkNodes_[sh][k][maxvalConsByShift_[sh]];
			for(int newSh=1; newSh<nShifts; newSh++){
				if(newSh != sh and ! pScenario_->isForbiddenSuccessor(newSh,sh)){
					int destin = principalNetworkNodes_[newSh][k+1][1];
					arcsShiftToNewShift_[sh][newSh][k] = nArcs_;
					addSingleArc(origin, destin, 0, 1, SHIFT_TO_NEWSHIFT);
				}
			}

			// 4. END THE CONSECUTIVE SHIFT SEQUENCE
			//
			for(int nCons=1; nCons<maxvalConsByShift_[sh]; nCons++){
				origin = principalNetworkNodes_[sh][k][nCons];
				destin = principalNetworkNodes_[sh][k][maxvalConsByShift_[sh]];
				arcsShiftToEndsequence_[sh][k][nCons] = nArcs_;
				addSingleArc(origin, destin, consShiftCost(sh, nCons), 0, SHIFT_TO_ENDSEQUENCE);
			}
		}

		// SPECIAL CASE: LAST DAY
		//
		for(int nCons=1; nCons<maxvalConsByShift_[sh]; nCons++){
			origin = principalNetworkNodes_[sh][nDays_-1][nCons];
			destin = principalNetworkNodes_[sh][nDays_-1][maxvalConsByShift_[sh]];
			arcsShiftToEndsequence_[sh][nDays_-1][nCons] = nArcs_;
         /*
          * Antoine modif: on paie juste les jours en plus
          */
			addSingleArc(origin, destin, 0, 0, SHIFT_TO_ENDSEQUENCE);
		}
	}
}

// Create all arcs that involve the rotation size checking subnetwork (incoming, internal, and exiting that subnetwork)
void SubProblem::createArcsAllRotationSize(){

	int nShifts = pScenario_->nbShifts_;
	int origin, destin;

	// 1. ALL INCOMING ARCS
	//
	for(int sh=1; sh<nShifts; sh++){											// For all shifts
		for(int k=CDMin_-1; k<nDays_; k++){										// For all days
			origin = principalNetworkNodes_[sh][k][maxvalConsByShift_[sh]];
			destin = rotationLengthEntrance_[k];
			arcsPrincipalToRotsizein_[sh][k] = nArcs_;
			addSingleArc(origin, destin, 0, 0, PRINCIPAL_TO_ROTSIZE);			// Allow to stop rotation that day
		}
	}

	// 2. ALL INTERNAL ARCS
	//
	for(int k=CDMin_-1; k<nDays_; k++){

		map<int,int> rotLengthNodesForDay = rotationLengthNodes_[k];
		map<int,int> arcsRotsizeinToRotsize;
		map<int,int> arcsRotsizeToRotsizeout;
		for(map<int,int>::iterator itRLN = rotLengthNodesForDay.begin(); itRLN != rotLengthNodesForDay.end(); ++itRLN){
			// From entrance of that day to checknode
			origin = rotationLengthEntrance_[k];
			destin = itRLN->second;
			arcsRotsizeinToRotsize.insert(pair<int,int>(itRLN->first, nArcs_));
			addSingleArc(origin, destin, consDaysCost(itRLN->first), 0, ROTSIZEIN_TO_ROTSIZE);
			// From checknode to exit of that day
			origin = itRLN->second;
			destin = sinkNodesByDay_[k];
			arcsRotsizeToRotsizeout.insert(pair<int,int>( itRLN->first, nArcs_));
			addSingleArc(origin, destin, 0, 0, ROTSIZE_TO_SINK);
		}

		arcsRotsizeinToRotsizeDay_.push_back(arcsRotsizeinToRotsize);
		arcsRotsizeToRotsizeoutDay_.push_back(arcsRotsizeToRotsizeout);

		// link all sink nodes to the main sink node
		origin = sinkNodesByDay_[k];
		destin = sinkNode_;
		addSingleArc(origin, destin, 0,0, SINKDAY_TO_SINK);

	}


}



//--------------------------------------------
//
// Functions for the pricing of the short rotations
//
//--------------------------------------------

// Initializes some cost vectors that depend on the nurse
void SubProblem::initStructuresForSolve(LiveNurse* nurse, Costs * costs, set<pair<int,int> > forbiddenDayShifts, int maxRotationLength){

	// Start and End weekend costs
	//
	startWeekendCosts_.clear();
	endWeekendCosts_.clear();
	Tools::initDoubleVector(&startWeekendCosts_,nDays_);
	Tools::initDoubleVector(&endWeekendCosts_,nDays_);
	if(pLiveNurse_->needCompleteWeekends()){
		for(int k=0; k<nDays_; k++){
			if(Tools::isSaturday(k)) endWeekendCosts_[k] = WEIGHT_COMPLETE_WEEKEND;
			else if(Tools::isSunday(k)) startWeekendCosts_[k] = WEIGHT_COMPLETE_WEEKEND;
		}
	}

	// Preference costs.
	//
	for(int k=0; k<nDays_; k++)
		for(int s=0; s<pScenario_->nbShifts_; s++)
			preferencesCosts_[k][s] = 0;
	for(map<int,set<int> >::iterator it = nurse->pWishesOff_->begin(); it != nurse->pWishesOff_->end(); ++it){
		for(int s : it->second){
			preferencesCosts_[it->first][s] = WEIGHT_PREFERENCES;

		}
	}

	// id and arcCost of best succession (given a triplet s,k,n)
	idBestShortSuccCDMin_.clear();
	arcCostBestShortSuccCDMin_.clear();
	for(int s=0; s<pScenario_->nbShifts_; s++){
		vector2D v2; vector<vector<double> > w2;
		int n = maxvalConsByShift_[s]+1;
		Tools::initVector2D(&v2, nDays_, n, -1);
		idBestShortSuccCDMin_.push_back(v2);
		Tools::initDoubleVector2D(&w2, nDays_, n, MAX_COST);
		arcCostBestShortSuccCDMin_.push_back(w2);
	}

}

// Pricing of the short successions : only keep one of them, and the cost of the corresponding arc
//
void SubProblem::priceShortSucc(){

	map<int,int> specialArcsSuccId;
	map<int,double> specialArcsCost;

	for(int s=1; s<pScenario_->nbShifts_; s++){
		for(int k=CDMin_-1; k<nDays_; k++){
			for(int n=1; n<=maxvalConsByShift_[s]; n++){

				idBestShortSuccCDMin_[s][k][n] = -1;
				arcCostBestShortSuccCDMin_[s][k][n] = MAX_COST;
				for(int i=0; i<(allShortSuccCDMinByLastShiftCons_[s][n]).size(); i++){
					int curSuccId = allShortSuccCDMinByLastShiftCons_[s][n][i];
					vector<int> succ = allowedShortSuccBySize_[CDMin_][curSuccId];

					// SUCCESSION IS TAKEN INTO ACCOUNT ONLY IF IT DOES NOT VIOLATE ANY FORBIDDEN DAY-SHIFT COUPLE
					if(canSuccStartHere( succ, k-CDMin_+1 )){
						double curCost = costArcShortSucc(CDMin_, curSuccId, k-CDMin_+1);

						// ONLY CASE WHEN THE DESTINATION NODE MAY HAVE TO CHANGE:
						// 1. Start date is 0
						// 2. Size of short succession is < than the number of levels maxValByShift[s]
						// 3. Number of last shifts cons in succession is CDMin_
						// 4. The shift is the same as the last one worked by the nurse at initial state
						if(k==CDMin_-1 and CDMin_<maxvalConsByShift_[s] and n==CDMin_ and s==pLiveNurse_->pStateIni_->shift_){
							// a. Determine the destination of that arc
							int nConsWithPrev = CDMin_ + pLiveNurse_->pStateIni_->consShifts_;
							int nDestination = min( nConsWithPrev , maxvalConsByShift_[s] );
							int a = arcsFromSource_[s][k][nDestination];
							// b. Store the succession ID + the special cost for that arc
							specialArcsSuccId.insert(pair<int,int>(a,curSuccId));
							specialArcsCost.insert(pair<int,double>(a,curCost));
						}

						// OTHER CASES ("REGULAR ONES")
						else if(curCost < arcCostBestShortSuccCDMin_[s][k][n]){
							idBestShortSuccCDMin_[s][k][n] = curSuccId;
							arcCostBestShortSuccCDMin_[s][k][n] = curCost;
						}
					}
				}

				// IF NO VALID SUCCESSION, THEN FORBID THE ARC
				int a = arcsFromSource_[s][k][n];
				if(arcCostBestShortSuccCDMin_[s][k][n] >= MAX_COST-1){
					forbidArc( a );
				}
			}
		}
	}

	// FOR THE SHIFTS ON THE FIRST DAY THAT EXTEND THE ONGOING WORK AT INITIAL STATE
	//
	for(map<int,int>::iterator itId = specialArcsSuccId.begin(); itId != specialArcsSuccId.end(); ++itId){
		int a = itId->first;
		int d = arcDestination(a);
		int s = principalToShift_[d];
		int k = principalToDay_[d];
		int n = principalToCons_[d];
		if(specialArcsCost.find(a) == specialArcsCost.end()){
			cout << "# Problem within pricing of some short rotations (press Enter to go on)" << endl;
			getchar();
		}
		double cost = specialArcsCost.at(a);
		authorizeArc(a);
		idBestShortSuccCDMin_[s][k][n] = itId->second;
		arcCostBestShortSuccCDMin_[s][k][n] = cost;
	}
}

// Given a short succession and a start date, returns the cost of the corresponding arc
//
double SubProblem::costArcShortSucc(int size, int succId, int startDate){
	double ANS = 0;
	vector<int> succ = allowedShortSuccBySize_[size][succId];

	// A. COST: BASE COST
	//
	ANS += baseArcCostOfShortSucc_[size][succId];


	// B. COST: SPECIAL CASE FOR THE FIRST DAY
	//
	if(startDate ==0){

		int shiftIni = pLiveNurse_->pStateIni_->shift_;
		int nConsWorkIni = pLiveNurse_->pStateIni_->consDaysWorked_;
		int nConsShiftIni = pLiveNurse_->pStateIni_->consShifts_;

		int firstShift = succ[0];
		int nConsFirstShift = 0;
		int ii=0;
		while(ii<succ.size() and succ[ii]==firstShift){
			nConsFirstShift ++;
			ii++;
		}


		// 1. The nurse was resting: pay more only if the rest is too short
		if(shiftIni == 0){
			int diffRest = pLiveNurse_->minConsDaysOff() - pLiveNurse_->pStateIni_->consDaysOff_;
			ANS += max(0, diffRest*WEIGHT_CONS_DAYS_OFF);
		}

		// 2. The nurse was working
		else {

			// a. If the number of consecutive days worked has already exceeded the max, subtract now the cost that will be read later
			int diffWork = nConsWorkIni - pContract_->maxConsDaysWork_;
			ANS -= max(0, diffWork*WEIGHT_CONS_DAYS_WORK);

			// b. (i)   The nurse was working on a different shift: if too short, add the corresponding cost
			if(shiftIni != firstShift){
				int diff = pScenario_->minConsShifts_[shiftIni] - nConsShiftIni;
				ANS += max(0, diff*(WEIGHT_CONS_SHIFTS));
			}

			// b. (ii)  The nurse was working on the same shift AND the short rotation contains other shifts (easy case for add/subtract)
			//            - Subtract the cost due to the consecutive beginning
			//            - Subtract the cost due to the consecutive end of the initial state
			//            - Add the consecutive cost for all shifts
			else if(nConsFirstShift < CDMin_) {
				int diffShift = nConsShiftIni - pScenario_->maxConsShifts_[shiftIni];
				ANS -= max(0, diffShift*WEIGHT_CONS_SHIFTS);
				ANS -= consShiftCost(firstShift, nConsFirstShift);
				ANS += consShiftCost(firstShift, (nConsFirstShift + nConsShiftIni));
			}

			// b. (iii) The nurse was working on the same shift AND the short rotation only contains that shift (recompute the cost -> easier)
			else {
				ANS -= baseArcCostOfShortSucc_[size][succId];
				if( (nConsFirstShift + nConsShiftIni) >= maxvalConsByShift_[shiftIni] )
					ANS += consShiftCost(shiftIni, (nConsFirstShift + nConsShiftIni));
			}
		}
	}

	// C. COST: COMPLETE WEEKEND
	//
	ANS += startWeekendCosts_[startDate];

	// D. COST: PREFERENCES
	//
	for(int i=0; i<size; i++) ANS += preferencesCosts_[ startDate + i ][ allowedShortSuccBySize_[size][succId][i] ];



	// E. REDCOST: WEEKENDS
	//
	int nbWeekends = Tools::containsWeekend(startDate, startDate + size - 1);
	ANS -= nbWeekends * pCosts_->workedWeekendCost();

	// F. REDCOST: FIRST DAY (BACK TO WORK)
	//
	ANS -= pCosts_->startWorkCost(startDate);

	// G. REDCOST: EACH DAY/SHIFT REDUCED COST
	//
	for(int i=0; i<size; i++) ANS -= pCosts_->dayShiftWorkCost( startDate+i , allowedShortSuccBySize_[size][succId][i]-1 );



	return ANS;
}



//--------------------------------------------
//
// Functions for the costs
//
//--------------------------------------------

// Updates the costs depending on the reduced costs given for the nurse
//
void SubProblem::updateArcCosts(){

	priceShortSucc();

	// A. ARCS : SOURCE_TO_PRINCIPAL [baseCost = 0]
	//
	shortSuccCDMinIdFromArc_.clear();
	for(int s=1; s<pScenario_->nbShifts_; s++){
		for(int k=CDMin_-1; k<nDays_; k++){
			for(int n=1; n<=maxvalConsByShift_[s]; n++){
				int a = arcsFromSource_[s][k][n];
				double c = arcCostBestShortSuccCDMin_[s][k][n];
				updateCost( a , c );
				shortSuccCDMinIdFromArc_.insert(pair<int,int>( arcsFromSource_[s][k][n], idBestShortSuccCDMin_[s][k][n]));
			}
		}

		// For all those that start on the first day, must update the travel time
		//
		for(int n=1; n<=maxvalConsByShift_[s]; n++){
			if(idBestShortSuccCDMin_[s][CDMin_-1][n] > -1){
				int a = arcsFromSource_[s][CDMin_-1][n];
				updateTime(a, (CDMin_+ pLiveNurse_->pStateIni_->consDaysWorked_ ));
			}
		}
	}

	// B. ARCS : SHIFT_TO_NEWSHIFT [baseCost = 0]
	//
	for(int s1=1; s1<pScenario_->nbShifts_; s1++)
		for(int s2=1; s2<pScenario_->nbShifts_; s2++)
			for(int k=CDMin_-1; k<nDays_-1; k++){
				int a = arcsShiftToNewShift_[s1][s2][k];
				if(a > 0){
					double c = arcBaseCost_[a];
					c += preferencesCosts_[k+1][s2] ;
					c -= pCosts_->dayShiftWorkCost(k+1,s2-1);
					c -= Tools::isSaturday(k+1) ? pCosts_->workedWeekendCost() : 0 ;
					updateCost( a , c );
				}
			}

	// C. ARCS : SHIFT_TO_SAMESHIFT [baseCost = 0]
	//
	for(int s=1; s<pScenario_->nbShifts_; s++)
		for(int k=CDMin_-1; k<nDays_-1; k++)
			for(int n=1; n<maxvalConsByShift_[s]; n++){
				int a = arcsShiftToSameShift_[s][k][n];
				double c = arcBaseCost_[a];
				c += preferencesCosts_[k+1][s] ;
				c -= pCosts_->dayShiftWorkCost(k+1,s-1);
				if(Tools::isSaturday(k+1)) c-= pCosts_->workedWeekendCost();
				updateCost( a , c );
			}

	// D. ARCS : SHIFT_TO_ENDSEQUENCE [They never change]

	// E. ARCS : REPEATSHIFT [baseCost contains consecutive shift cost]
	//
	for(int s=1; s<pScenario_->nbShifts_; s++)
		for(int k=CDMin_-1; k<nDays_-1; k++){
			int a = arcsRepeatShift_[s][k];
			double c = arcBaseCost_[a];
			c += preferencesCosts_[k+1][s];
			c -= pCosts_->dayShiftWorkCost(k+1,s-1);
			if(Tools::isSaturday(k+1)) c-= pCosts_->workedWeekendCost();
			updateCost( a , c );
		}

	// F. ARCS : PRINCIPAL_TO_ROTSIZE [baseCost contains complete weekend constraint]
	//
	for(int s=1; s<pScenario_->nbShifts_; s++)
		for(int k=CDMin_-1; k<nDays_; k++){
			int a = arcsPrincipalToRotsizein_[s][k];
			double c = arcBaseCost_[a];
			c += endWeekendCosts_[k];
			c -= pCosts_->endWorkCost(k);
			updateCost( a , c );
		}

	// G. ARCS : ROTSIZEIN_TO_ROTSIZE [baseCost contains rotation length cost. They never change]

	// H. ARCS : ROTSIZE_TO_ROTSIZEOUT [They never change]

	// I. ARCS : ROTSIZEOUT_TO_SINK [Never changes]
}

// Returns true if the given successions contains the given shift
//
bool SubProblem::succContainsDayShift(int size, int succId, int startDate, int thatDay, int thatShift){
	return	thatDay >= startDate
			and thatDay < startDate + size
			and allowedShortSuccBySize_[ size ][ succId ][ thatDay-startDate ] == thatShift;
}

// For tests, must be able to randomly generate costs
//
void SubProblem::generateRandomCosts(double minVal, double maxVal){

	vector<vector<double> > randomWorkCosts = Tools::randomDoubleVector2D(nDays_, pScenario_->nbShifts_, minVal, maxVal);
	vector<double> randomStartWorkCosts = Tools::randomDoubleVector(nDays_, minVal, maxVal);
	vector<double> randomEndWorkCosts = Tools::randomDoubleVector(nDays_, minVal, maxVal);
	double randomWorkedWeekendCost = (maxVal - minVal) * ( (double)rand() / (double)RAND_MAX ) + minVal;

	pCosts_ = new Costs(randomWorkCosts, randomStartWorkCosts, randomEndWorkCosts, randomWorkedWeekendCost);

}



//--------------------------------------------
//
// Functions to forbid / authorize arcs and nodes
//
//--------------------------------------------


// Returns true if the succession succ starting on day k does not violate any forbidden day-shift
//
bool SubProblem::canSuccStartHere(vector<int> succ, int firstDay){
	// If the succession with the previous shift (day -1) is not allowed
	if(firstDay==0 and pScenario_->isForbiddenSuccessor(succ[0],pLiveNurse_->pStateIni_->shift_))
		return false;
	// If some day-shift is forbidden...
	for(int i=0; i<succ.size(); i++){
		if( ! dayShiftStatus_[firstDay+i][succ[i]]){
			return false;
		}
	}
	return true;
}

// Forbids the nodes that correspond to forbidden shifts
//
void SubProblem::forbid(set<pair<int,int> > forbiddenDayShifts){
	for(pair<int,int> p : forbiddenDayShifts){
		//std::cout << "# Trying to forbid " << p.first << "-" << pScenario_->intToShift_[p.second].at(0) << endl;
		forbidDayShift(p.first,p.second);
	}
}

// Forbid an arc
//
void SubProblem::forbidArc(int a){
	if(!isArcForbidden(a)){
		arcStatus_[a] = false;
		updateTime(a,MAX_TIME);
	}
}

// Forbid a node
//
void SubProblem::forbidNode(int v){
	if(!isNodeForbidden(v)){
		nodeStatus_[v] = false;
		updateLat(v,0);
	}

}

// Authorize an arc
//
void SubProblem::authorizeArc(int a){
	if(isArcForbidden(a)){
		arcStatus_[a] = true;
		updateTime(a,normalTravelTime(a));
	}
}

// Authorize a node
//
void SubProblem::authorizeNode(int v){
	nodeStatus_[v] = true;
	int lat = maxRotationLength_;
	if(nodeType(v) == ROTATION_LENGTH) lat = rotationLengthNodesLAT_.at(v);
	updateLat(v,lat);
}

// Given the arc type, returns the normal travel time (when authorized)
//
int SubProblem::normalTravelTime(int a){
	ArcType atype = arcType(a);
	if(atype == SOURCE_TO_PRINCIPAL){
		if(principalToDay_[arcDestination(a)] == CDMin_-1){
			return (CDMin_ + pLiveNurse_->pStateIni_->consDaysWorked_);
		} else {
			return CDMin_;
		}
	}
	else if(atype == SHIFT_TO_NEWSHIFT or atype == SHIFT_TO_SAMESHIFT or atype == REPEATSHIFT) return 1;
	else return 0;
}

// Forbids a day-shift couple : Forbid the nodes + mark (day,shift) as forbidden for the short rotation pricer
//
void SubProblem::forbidDayShift(int k, int s){
	// Mark the day-shift as forbidden
	dayShiftStatus_[k][s] = false;
	// Forbid arcs from principal network corresponding to that day-shift only if k >= CDMin_
	if(k >= CDMin_-1){
		for(int n=1; n<=maxvalConsByShift_[s]; n++){
			forbidNode( principalNetworkNodes_[s][k][n] );
		}
	}
}

// (re)Authorizes the day-shift couple BUT does not take it into account in the short rotation pricer (too complicated, will be called in the next solve() anyway)
void SubProblem::authorizeDayShift(int k, int s){
	// Mark the day-shift as forbidden
	dayShiftStatus_[k][s] = true;
	// Authorize arcs from principal network corresponding to that day-shift
	if(k >= CDMin_-1){
		for(int n=1; n<=maxvalConsByShift_[s]; n++)
			authorizeNode( principalNetworkNodes_[s][k][n] );
	}
}

// Reset all authorizations to true
//
void SubProblem::resetAuthorizations(){
	for(int s=1; s<pScenario_->nbShifts_; s++)
		for(int k=0; k<nDays_; k++)
			authorizeDayShift(k,s);

	for(int a=0; a<nArcs_; a++)
		authorizeArc(a);
}

// Generate random forbidden shifts
set< pair<int,int> > SubProblem::randomForbiddenShifts(int nbForbidden){
	set< pair<int,int> > ans;
	for(int f=0; f<nbForbidden; f++){
		int k = nDays_ * ( (double)rand() / (double)RAND_MAX );
		int s = (pScenario_->nbShifts_ - 1) * ( (double)rand() / (double)RAND_MAX ) + 1;
		ans.insert(pair<int,int>(k,s));
	}
	return ans;
}


//----------------------------------------------------------------
//
// Utilities functions
//
//----------------------------------------------------------------

// Returns the key that corresponds to the given value; -1 otherwise.
int SubProblem::mapAntecedent(map<int,int> m, int val){
	for(map<int,int>::iterator it = m.begin(); it != m.end(); ++it)
		if(it->second == val) return it->first;
	return -1;
}





//----------------------------------------------------------------
//
// Cost computation of the "very" short rotations (< CD_min)
//
//----------------------------------------------------------------

// Brutally try all possible short rotations from the very first day
bool SubProblem::priceVeryShortRotationsFirstDay(){
	int nFound = 0;
	for(int c=1; c<CDMin_; c++){
		vector2D succs = allowedShortSuccBySize_[c];
		for(int i=0; i<succs.size(); i++){
			vector<int> succ = allowedShortSuccBySize_[c][i];
			double redCost = costOfVeryShortRotation(0,succ);
			if(redCost < maxReducedCostBound_){
				Rotation rot (0, succ, pLiveNurse_, MAX_COST, redCost);
				theRotations_.push_back(rot);
				nPaths_ ++;
				nVeryShortFound_++;
				nFound ++;
				bestReducedCost_ = min(bestReducedCost_, rot.dualCost_);
			}
		}
	}
	return nFound > 0;
}

// Brutally try all possible short rotations that end on the last day
bool SubProblem::priceVeryShortRotationsLastDay(){
	int nFound = 0;
	for(int c=1; c<CDMin_; c++){
		vector2D succs = allowedShortSuccBySize_[c];
		for(int i=0; i<succs.size(); i++){
			vector<int> succ = allowedShortSuccBySize_[c][i];
			double redCost = costOfVeryShortRotation( nDays_-c ,succ);
			if(redCost < maxReducedCostBound_){
				Rotation rot (nDays_-c, succ, pLiveNurse_, MAX_COST, redCost);
				theRotations_.push_back(rot);
				nPaths_ ++;
				nVeryShortFound_++;
				nFound ++;
				bestReducedCost_ = min(bestReducedCost_, rot.dualCost_);
			}
		}
	}
	return nFound > 0;
}

// Brutally try all possible short rotations from every first day
bool SubProblem::priceVeryShortRotations(){
	int nFound = 0;
	for(int c=1; c<CDMin_; c++){
		vector2D succs = allowedShortSuccBySize_[c];
		for(int i = 0; i<succs.size(); i++){
			vector<int> succ = allowedShortSuccBySize_[c][i];
			for(int k=0; k <= nDays_ - c; k++){
				//cout << "# " << k << " - " << (k+c-1) << "    [c=" << c << "]" << endl;
				double redCost = costOfVeryShortRotation(k,succ);
				if(redCost < maxReducedCostBound_){
					Rotation rot (k, succ, pLiveNurse_, MAX_COST, redCost);
					theRotations_.push_back(rot);
					nPaths_ ++;
					nVeryShortFound_++;
					nFound ++;
					bestReducedCost_ = min(bestReducedCost_, rot.dualCost_);
				}
			}
		}
	}
	return nFound > 0;
}

double SubProblem::costOfVeryShortRotation(int startDate, vector<int> succ){

	int endDate = startDate + succ.size() - 1;
	// Regular costs
	double consDaysRegCost=0, consShiftsRegCost=0, completeWeekendRegCost=0, preferencesRegCost=0, shortRestRegCost=0;
	// Reduced costs
	double dayShiftsRedCost=0, startRedCost=0, endRedCost=0, weekendRedCost=0;

	// Initialize values
	int shift=0, consShifts=0, consDays=succ.size();

	// A. SPECIAL CASE OF THE FIRST DAY
	//
	if(startDate==0){
		// The nurse was working
		if(pLiveNurse_->pStateIni_->shift_ > 0){
			// Change initial values
			shift = pLiveNurse_->pStateIni_->shift_;
			consShifts = pLiveNurse_->pStateIni_->consShifts_;
			consDays += pLiveNurse_->pStateIni_->consDaysWorked_;
			// If worked too much, subtract the already counted surplus
			consDaysRegCost -= max(0, pLiveNurse_->pStateIni_->consDaysWorked_ - pContract_->maxConsDaysWork_) * WEIGHT_CONS_DAYS_WORK;
			consShiftsRegCost -= max(0, pLiveNurse_->pStateIni_->consShifts_ - pScenario_->maxConsShifts_[shift]) * WEIGHT_CONS_SHIFTS;
		}
		// The nurse was resting
		else {
			// Cost of a too short rest
			shortRestRegCost += max(0, pContract_->minConsDaysOff_ - pLiveNurse_->pStateIni_->consDaysOff_) * WEIGHT_CONS_DAYS_OFF;
		}
	}

	// B. REGULAR COST: CONSECUTIVE NUMBER OF DAYS (only if it does not end on last day)
	//
	if(startDate+succ.size() < nDays_ and consDays){
		consDaysRegCost += consDaysCost(consDays);
	}

	// C. REGULAR COST: CONSECUTIVE SHIFTS
	//
	for(int k=startDate; k<=endDate; k++){
		int newShift = succ[k-startDate];
		if(newShift == shift){
			consShifts ++;
			shift = newShift;
		} else {
			consShiftsRegCost += consShiftCost(shift,consShifts);
			consShifts = 1;
			shift = newShift;
		}
		if(k==endDate and (k<nDays_-1 or consShifts > pScenario_->maxConsShifts_[shift])) consShiftsRegCost += consShiftCost(shift, consShifts);
	}

	// D. REGULAR COST: COMPLETE WEEKENDS
	//
	completeWeekendRegCost = startWeekendCosts_[startDate] + endWeekendCosts_[endDate];

	// E. REGULAR COST: PREFERENCES
	//
	for(int k=startDate; k<=endDate; k++) preferencesRegCost += preferencesCosts_[k][ succ[k-startDate] ];



	// F. REDUCED COST: WEEKENDS
	//
	weekendRedCost -= Tools::containsWeekend(startDate, endDate) * pCosts_->workedWeekendCost();

	// F. REDUCED COST: FIRST DAY (BACK TO WORK)
	//
	startRedCost -= pCosts_->startWorkCost(startDate);

	// G. REDUCED COST: LAST DAY (BACK TO WORK)
	//
	endRedCost -= pCosts_->endWorkCost(endDate);

	// H. REDUCED COST: EACH DAY/SHIFT REDUCED COST
	//
	for(int k=startDate; k<=endDate; k++) dayShiftsRedCost -= pCosts_->dayShiftWorkCost( k, succ[k-startDate] - 1 );


	// I. RETURN THE TOTAL COST
	//
	double regCost = consDaysRegCost + consShiftsRegCost + completeWeekendRegCost + preferencesRegCost + shortRestRegCost;
	double redCost = dayShiftsRedCost + startRedCost + endRedCost + weekendRedCost;
	double ANS = regCost + redCost;

	if(false){
		cout << "# " << endl;
		cout << "#+---------------------------------------------+ (" << pLiveNurse_->name_ << ")" << endl;
		cout << "# " << startDate << "-";
		for(int i=0; i<succ.size(); i++) cout << pScenario_->intToShift_[succ[i]].at(0);
		cout << endl;
		cout << "# length " << consDays << endl;

		cout << "# REG- Consecutive days cost   : " << consDaysRegCost << endl;
		cout << "# REG- Consecutive shifts cost : " << consShiftsRegCost << endl;
		cout << "# REG- Complete weekends cost  : " << completeWeekendRegCost << endl;
		cout << "# REG- Preferences cost        : " << preferencesRegCost << endl;
		cout << "# REG- Short rest before cost  : " << shortRestRegCost << endl;
		cout << "# REG-                 ~TOTAL~ : " << regCost << endl;
		cout << "# " << endl;
		cout << "# RED- Day-shifts cost         : " << dayShiftsRedCost << endl;
		cout << "# RED- Start work cost         : " << startRedCost << endl;
		cout << "# RED- End work cost           : " << endRedCost << endl;
		cout << "# RED- Weekend dual cost       : " << weekendRedCost << endl;
		cout << "# RED-                 ~TOTAL~ : " << redCost << endl;
		cout << "#+---------------------------------------------+" << endl;
		cout << "#                      ~TOTAL~ : " << ANS << endl;
		cout << "#+---------------------------------------------+" << endl;
		cout << "# " << endl;
		getchar();
	}

	return ANS;
}





//----------------------------------------------------------------
//
// Shortest path function with several sinks
// (modified from boost so that we can give several sink nodes)
//
//----------------------------------------------------------------

// r_c_shortest_paths_several_sinks function -> calls r_c_shortest_paths_dispatch
template<class Graph,
class VertexIndexMap,
class EdgeIndexMap,
class Resource_Container,
class Resource_Extension_Function,
class Dominance_Function,
class Label_Allocator,
class Visitor>
void SubProblem::r_c_shortest_paths_several_sinks( const Graph& g,
		const VertexIndexMap& vertex_index_map,
		const EdgeIndexMap& edge_index_map,
		typename boost::graph_traits<Graph>::vertex_descriptor s,
		std::vector<typename boost::graph_traits<Graph>::vertex_descriptor> t,
		// each inner vector corresponds to a pareto-optimal path
		std::vector<std::vector<typename boost::graph_traits<Graph>::edge_descriptor> >&
		pareto_optimal_solutions,
		std::vector<Resource_Container>& pareto_optimal_resource_containers,
		// to initialize the first label/resource container
		// and to carry the type information
		const Resource_Container& rc,
		const Resource_Extension_Function& ref,
		const Dominance_Function& dominance,
		// to specify the memory management strategy for the labels
		Label_Allocator la,
		Visitor vis ){
	r_c_shortest_paths_dispatch_several_sinks( g,
			vertex_index_map,
			edge_index_map,
			s,
			t,
			pareto_optimal_solutions,
			pareto_optimal_resource_containers,
			true,
			rc,
			ref,
			dominance,
			la,
			vis );
}

// r_c_shortest_paths_dispatch function (body/implementation)
template<class Graph,
         class VertexIndexMap,
         class EdgeIndexMap,
         class Resource_Container,
         class Resource_Extension_Function,
         class Dominance_Function,
         class Label_Allocator,
         class Visitor>
void SubProblem::r_c_shortest_paths_dispatch_several_sinks( const Graph& g,
  const VertexIndexMap& vertex_index_map,
  const EdgeIndexMap& /*edge_index_map*/,
  typename boost::graph_traits<Graph>::vertex_descriptor s,
  std::vector<typename boost::graph_traits<Graph>::vertex_descriptor> t,
  // each inner vector corresponds to a pareto-optimal path
  std::vector
    <std::vector
      <typename boost::graph_traits
        <Graph>::edge_descriptor> >& pareto_optimal_solutions,
  std::vector
    <Resource_Container>& pareto_optimal_resource_containers,
  bool b_all_pareto_optimal_solutions,
  // to initialize the first label/resource container
  // and to carry the type information
  const Resource_Container& rc,
  Resource_Extension_Function& ref,
  Dominance_Function& dominance,
  // to specify the memory management strategy for the labels
  Label_Allocator /*la*/,
  Visitor vis ){
  pareto_optimal_resource_containers.clear();
  pareto_optimal_solutions.clear();

  size_t i_label_num = 0;
  typedef
    typename
      Label_Allocator::template rebind
        <boost::r_c_shortest_paths_label
          <Graph, Resource_Container> >::other LAlloc;
  LAlloc l_alloc;
  typedef
    ks_smart_pointer
      <boost::r_c_shortest_paths_label<Graph, Resource_Container> > Splabel;
  std::priority_queue<Splabel, std::vector<Splabel>, std::greater<Splabel> >
    unprocessed_labels;

  bool b_feasible = true;
  boost::r_c_shortest_paths_label<Graph, Resource_Container>* first_label =
    l_alloc.allocate( 1 );
  l_alloc.construct
    ( first_label,
    boost::r_c_shortest_paths_label
        <Graph, Resource_Container>( i_label_num++,
                                     rc,
                                     0,
                                     typename boost::graph_traits<Graph>::
                                       edge_descriptor(),
                                     s ) );

  Splabel splabel_first_label = Splabel( first_label );
  unprocessed_labels.push( splabel_first_label );
  std::vector<std::list<Splabel> > vec_vertex_labels_data( num_vertices( g ) );
  boost::iterator_property_map<typename std::vector<std::list<Splabel> >::iterator,
                        VertexIndexMap>
    vec_vertex_labels(vec_vertex_labels_data.begin(), vertex_index_map);
  vec_vertex_labels[s].push_back( splabel_first_label );
  typedef
    std::vector<typename std::list<Splabel>::iterator>
    vec_last_valid_positions_for_dominance_data_type;
  vec_last_valid_positions_for_dominance_data_type
    vec_last_valid_positions_for_dominance_data( num_vertices( g ) );
  boost::iterator_property_map<
      typename vec_last_valid_positions_for_dominance_data_type::iterator,
      VertexIndexMap>
    vec_last_valid_positions_for_dominance
      (vec_last_valid_positions_for_dominance_data.begin(),
       vertex_index_map);
  BGL_FORALL_VERTICES_T(v, g, Graph) {
    put(vec_last_valid_positions_for_dominance, v, vec_vertex_labels[v].begin());
  }
  std::vector<size_t> vec_last_valid_index_for_dominance_data( num_vertices( g ), 0 );
  boost::iterator_property_map<std::vector<size_t>::iterator, VertexIndexMap>
    vec_last_valid_index_for_dominance
      (vec_last_valid_index_for_dominance_data.begin(), vertex_index_map);
  std::vector<bool>
    b_vec_vertex_already_checked_for_dominance_data( num_vertices( g ), false );
  boost::iterator_property_map<std::vector<bool>::iterator, VertexIndexMap>
    b_vec_vertex_already_checked_for_dominance
      (b_vec_vertex_already_checked_for_dominance_data.begin(),
       vertex_index_map);

  while( !unprocessed_labels.empty()  && vis.on_enter_loop(unprocessed_labels, g) )
  {
    Splabel cur_label = unprocessed_labels.top();
    assert (cur_label->b_is_valid);
    unprocessed_labels.pop();
    vis.on_label_popped( *cur_label, g );
    // an Splabel object in unprocessed_labels and the respective Splabel
    // object in the respective list<Splabel> of vec_vertex_labels share their
    // embedded r_c_shortest_paths_label object
    // to avoid memory leaks, dominated
    // r_c_shortest_paths_label objects are marked and deleted when popped
    // from unprocessed_labels, as they can no longer be deleted at the end of
    // the function; only the Splabel object in unprocessed_labels still
    // references the r_c_shortest_paths_label object
    // this is also for efficiency, because the else branch is executed only
    // if there is a chance that extending the
    // label leads to new undominated labels, which in turn is possible only
    // if the label to be extended is undominated
    assert (cur_label->b_is_valid);
    if( !cur_label->b_is_dominated )
    {
      typename boost::graph_traits<Graph>::vertex_descriptor
        i_cur_resident_vertex = cur_label->resident_vertex;
      std::list<Splabel>& list_labels_cur_vertex =
        get(vec_vertex_labels, i_cur_resident_vertex);
      if( list_labels_cur_vertex.size() >= 2
          && vec_last_valid_index_for_dominance[i_cur_resident_vertex]
               < list_labels_cur_vertex.size() )
      {
        typename std::list<Splabel>::iterator outer_iter =
          list_labels_cur_vertex.begin();
        bool b_outer_iter_at_or_beyond_last_valid_pos_for_dominance = false;
        while( outer_iter != list_labels_cur_vertex.end() )
        {
          Splabel cur_outer_splabel = *outer_iter;
          assert (cur_outer_splabel->b_is_valid);
          typename std::list<Splabel>::iterator inner_iter = outer_iter;
          if( !b_outer_iter_at_or_beyond_last_valid_pos_for_dominance
              && outer_iter ==
                   get(vec_last_valid_positions_for_dominance,
                       i_cur_resident_vertex) )
            b_outer_iter_at_or_beyond_last_valid_pos_for_dominance = true;
          if( !get(b_vec_vertex_already_checked_for_dominance, i_cur_resident_vertex)
              || b_outer_iter_at_or_beyond_last_valid_pos_for_dominance )
          {
            ++inner_iter;
          }
          else
          {
            inner_iter =
              get(vec_last_valid_positions_for_dominance,
                  i_cur_resident_vertex);
            ++inner_iter;
          }
          bool b_outer_iter_erased = false;
          while( inner_iter != list_labels_cur_vertex.end() )
          {
            Splabel cur_inner_splabel = *inner_iter;
            assert (cur_inner_splabel->b_is_valid);
            if( dominance( cur_outer_splabel->
                             cumulated_resource_consumption,
                           cur_inner_splabel->
                             cumulated_resource_consumption ) )
            {
              typename std::list<Splabel>::iterator buf = inner_iter;
              ++inner_iter;
              list_labels_cur_vertex.erase( buf );
              if( cur_inner_splabel->b_is_processed )
              {
                cur_inner_splabel->b_is_valid = false;
                l_alloc.destroy( cur_inner_splabel.get() );
                l_alloc.deallocate( cur_inner_splabel.get(), 1 );
              }
              else
                cur_inner_splabel->b_is_dominated = true;
              continue;
            }
            else
              ++inner_iter;
            if( dominance( cur_inner_splabel->
                             cumulated_resource_consumption,
                           cur_outer_splabel->
                             cumulated_resource_consumption ) )
            {
              typename std::list<Splabel>::iterator buf = outer_iter;
              ++outer_iter;
              list_labels_cur_vertex.erase( buf );
              b_outer_iter_erased = true;
              assert (cur_outer_splabel->b_is_valid);
              if( cur_outer_splabel->b_is_processed )
              {
                cur_outer_splabel->b_is_valid = false;
//                l_alloc.destroy( cur_outer_splabel.get() );
//                l_alloc.deallocate( cur_outer_splabel.get(), 1 );
              }
              else
                cur_outer_splabel->b_is_dominated = true;
              break;
            }
          }
          if( !b_outer_iter_erased )
            ++outer_iter;
        }
        if( list_labels_cur_vertex.size() > 1 )
          put(vec_last_valid_positions_for_dominance, i_cur_resident_vertex,
            (--(list_labels_cur_vertex.end())));
        else
          put(vec_last_valid_positions_for_dominance, i_cur_resident_vertex,
            list_labels_cur_vertex.begin());
        put(b_vec_vertex_already_checked_for_dominance,
            i_cur_resident_vertex, true);
        put(vec_last_valid_index_for_dominance, i_cur_resident_vertex,
          list_labels_cur_vertex.size() - 1);
      }
    }
    assert (b_all_pareto_optimal_solutions || cur_label->b_is_valid);

    // ------------------------------------------------------------------------- START SAMUEL
    //if( !b_all_pareto_optimal_solutions && cur_label->resident_vertex == t )
    if( !b_all_pareto_optimal_solutions && std::find(t.begin(), t.end(), cur_label->resident_vertex) !=t.end())
    {
    // ------------------------------------------------------------------------- END SAMUEL

      // the devil don't sleep
      if( cur_label->b_is_dominated )
      {
        cur_label->b_is_valid = false;
        l_alloc.destroy( cur_label.get() );
        l_alloc.deallocate( cur_label.get(), 1 );
      }
      while( unprocessed_labels.size() )
      {
        Splabel l = unprocessed_labels.top();
        assert (l->b_is_valid);
        unprocessed_labels.pop();
        // delete only dominated labels, because nondominated labels are
        // deleted at the end of the function
        if( l->b_is_dominated )
        {
          l->b_is_valid = false;
          l_alloc.destroy( l.get() );
          l_alloc.deallocate( l.get(), 1 );
        }
      }
      break;
    }
    if( !cur_label->b_is_dominated )
    {
      cur_label->b_is_processed = true;
      vis.on_label_not_dominated( *cur_label, g );
      typename boost::graph_traits<Graph>::vertex_descriptor cur_vertex =
        cur_label->resident_vertex;
      typename boost::graph_traits<Graph>::out_edge_iterator oei, oei_end;
      for( boost::tie( oei, oei_end ) = out_edges( cur_vertex, g );
           oei != oei_end;
           ++oei )
      {
        b_feasible = true;
        boost::r_c_shortest_paths_label<Graph, Resource_Container>* new_label =
          l_alloc.allocate( 1 );
        l_alloc.construct( new_label,
        		boost::r_c_shortest_paths_label
                             <Graph, Resource_Container>
                               ( i_label_num++,
                                 cur_label->cumulated_resource_consumption,
                                 cur_label.get(),
                                 *oei,
                                 target( *oei, g ) ) );
        b_feasible =
          ref( g,
               new_label->cumulated_resource_consumption,
               new_label->p_pred_label->cumulated_resource_consumption,
               new_label->pred_edge );

        if( !b_feasible )
        {
          vis.on_label_not_feasible( *new_label, g );
          new_label->b_is_valid = false;
          l_alloc.destroy( new_label );
          l_alloc.deallocate( new_label, 1 );
        }
        else
        {
          const boost::r_c_shortest_paths_label<Graph, Resource_Container>&
            ref_new_label = *new_label;
          vis.on_label_feasible( ref_new_label, g );
          Splabel new_sp_label( new_label );
          vec_vertex_labels[new_sp_label->resident_vertex].
            push_back( new_sp_label );
          unprocessed_labels.push( new_sp_label );
        }
      }
    }
    else
    {
      assert (cur_label->b_is_valid);
      vis.on_label_dominated( *cur_label, g );
      cur_label->b_is_valid = false;
      l_alloc.destroy( cur_label.get() );
      l_alloc.deallocate( cur_label.get(), 1 );
    }
  }

  // ------------------------------------------------------------------------- START SAMUEL
  typename std::list<Splabel>::const_iterator csi;
  typename std::list<Splabel>::const_iterator csi_end;
  for(int sink=0; sink<t.size(); sink++){
	  std::list<Splabel> dsplabels = get(vec_vertex_labels, t[sink]);
	  csi = dsplabels.begin();
	  csi_end = dsplabels.end();
	  // if d could be reached from o
	  if( !dsplabels.empty() )
	  {
		  for( ; csi != csi_end; ++csi )
		  {
			  std::vector<typename boost::graph_traits<Graph>::edge_descriptor>
			  cur_pareto_optimal_path;
			  const boost::r_c_shortest_paths_label<Graph, Resource_Container>* p_cur_label =
					  (*csi).get();
			  assert (p_cur_label->b_is_valid);
			  pareto_optimal_resource_containers.
			  push_back( p_cur_label->cumulated_resource_consumption );
			  while( p_cur_label->num != 0 )
			  {
				  cur_pareto_optimal_path.push_back( p_cur_label->pred_edge );
				  p_cur_label = p_cur_label->p_pred_label;
				  assert (p_cur_label->b_is_valid);
			  }
			  pareto_optimal_solutions.push_back( cur_pareto_optimal_path );
			  if( !b_all_pareto_optimal_solutions )
				  break;
		  }
	  }
  }
  /*
    std::list<Splabel> dsplabels = get(vec_vertex_labels, t);
      typename std::list<Splabel>::const_iterator csi = dsplabels.begin();
      typename std::list<Splabel>::const_iterator csi_end = dsplabels.end();
      // if d could be reached from o
      if( !dsplabels.empty() )
      {
        for( ; csi != csi_end; ++csi )
        {
          std::vector<typename graph_traits<Graph>::edge_descriptor>
            cur_pareto_optimal_path;
          const r_c_shortest_paths_label<Graph, Resource_Container>* p_cur_label =
            (*csi).get();
          assert (p_cur_label->b_is_valid);
          pareto_optimal_resource_containers.
            push_back( p_cur_label->cumulated_resource_consumption );
          while( p_cur_label->num != 0 )
          {
            cur_pareto_optimal_path.push_back( p_cur_label->pred_edge );
            p_cur_label = p_cur_label->p_pred_label;
            assert (p_cur_label->b_is_valid);
          }
          pareto_optimal_solutions.push_back( cur_pareto_optimal_path );
          if( !b_all_pareto_optimal_solutions )
            break;
        }
      }
   */
  // ------------------------------------------------------------------------- END SAMUEL

  BGL_FORALL_VERTICES_T(i, g, Graph) {
    const std::list<Splabel>& list_labels_cur_vertex = vec_vertex_labels[i];
    csi_end = list_labels_cur_vertex.end();
    for( csi = list_labels_cur_vertex.begin(); csi != csi_end; ++csi )
    {
      assert ((*csi)->b_is_valid);
      (*csi)->b_is_valid = false;
      l_alloc.destroy( (*csi).get() );
      l_alloc.deallocate( (*csi).get(), 1 );
    }
  }
} // r_c_shortest_paths_dispatch



//--------------------------------------------
//
// PRINT FUNCTIONS
//
//--------------------------------------------

// Print the graph
void SubProblem::printGraph(){

	// TITLE
	std::cout << "# " << std::endl;
	std::cout << "# GRAPH OF THE SUBPROBLEM " << std::endl;
	std::cout << "# " << std::endl;

	// THE NODES
	//
	printAllNodes();

	// THE ARCS
	//
	printAllArcs();

	// SUMMARY
	//
	std::cout << printSummaryOfGraph();



}

// Prints the line of a node
string SubProblem::printNode(int v){
	stringstream rep;
	rep << "# NODE  " << v << " \t" << nodeTypeName[nodeType(v)] << " \t[" << nodeEat(v) << " " << nodeLat(v) << "] \t" << shortNameNode(v);
	return rep.str();
}

// Prints all nodes
void SubProblem::printAllNodes(){
	std::cout << "#   NODES (" << nNodes_ << ")" << std::endl;
	for(int v=0; v<nNodes_; v++) std::cout << printNode(v) << std::endl;
	std::cout << "# " << std::endl;

}
// Prints the line of an arc

string SubProblem::printArc(int a){
	stringstream rep;
	rep << "# ARC   " << a << " \t" << arcTypeName[arcType(a)] << " \t";
	rep << "(" << arcOrigin(a) << "," << arcDestination(a) << ") \t" << "c= " << arcCost(a) ;
	arcCost(a) < 10000 ? rep << "     " : rep << "";
	rep << "\tt=" << arcLength(a);
	rep << " \t[" << shortNameNode(arcOrigin(a)) << "] -> [" << shortNameNode(arcDestination(a)) << "]";
	return rep.str();

}

// Prints all arcs
void SubProblem::printAllArcs(){
	std::cout << "#   ARCS (" << nArcs_ << "]" << std::endl;
	for(int a=0; a<nArcs_; a++) std::cout << printArc(a) << std::endl;
	std::cout << "# " << std::endl;
}

// Short name for a node
string SubProblem::shortNameNode(int v){

	stringstream rep;
	NodeType type_v = get( &Vertex_Properties::type, g_)[v];

	if(type_v == SOURCE_NODE){
		rep << "SOURCE";
	}

	else if (type_v == PRINCIPAL_NETWORK){
		int k = principalToDay_.at(v);
		int cons = principalToCons_.at(v);
		rep << (pScenario_->intToShift_[principalToShift_.at(v)])[0] << "-" << k << "-" << cons;
	}

	else if (type_v == ROTATION_LENGTH_ENTRANCE){
		rep << "LEN_IN";
	}

	else if (type_v == ROTATION_LENGTH){
		rep << "LEN_<=" << nodeLat(v);
	}

	else if (type_v == SINK_DAY){
		rep << "SINK DAY";
	}

	else if (type_v == SINK_NODE){
		rep << "SINK";
	}

	else{
		rep << "NONE";
	}

	return rep.str();
}

// Summary of the graph
string SubProblem::printSummaryOfGraph(){
	stringstream rep;
	map<NodeType,int> nNodesPerType;
	map<ArcType,int> nArcsPerType;
	rep << "# +------------------+" << std::endl;
	rep << "# | SUBPROBLEM GRAPH |" << std::endl;
	rep << "# +------------------+" << std::endl;
	rep << "# " << std::endl;
	rep << "#     [ " << nDays_ << " days, " << (pScenario_->nbShifts_-1) << " shifts ]" << std::endl;
	rep << "# " << std::endl;
	// COUNT THE NODES
	for(int t = SOURCE_NODE; t!=NONE_NODE; t++){
	   NodeType ty = static_cast<NodeType>(t);
	   nNodesPerType.insert(pair<NodeType,int>(ty,0));
	}
	for(int v=0; v<nNodes_; v++) nNodesPerType.at(nodeType(v))++;
	// DISPLAY NODES
	rep << "#     -------------------------" << std::endl;
	rep << "#   > NODES                    " << std::endl;
	rep << "#     -------------------------" << std::endl;
	for(int t = SOURCE_NODE; t!=NONE_NODE; t++){
	   NodeType ty = static_cast<NodeType>(t);
	   rep << "#        " << nodeTypeName[ty] << "      " <<nNodesPerType.at(ty) << std::endl;
	}
	rep << "#     -------------------------" << std::endl;
	rep << "#        TOTAL            " << nNodes_ << std::endl;
	rep << "#     -------------------------" << std::endl;
	rep << "# " << std::endl;
	rep << "# " << std::endl;

	// COUNT THE ARCS
	for(int t = SOURCE_TO_PRINCIPAL; t!=NONE_ARC; t++){
	   ArcType ty = static_cast<ArcType>(t);
	   nArcsPerType.insert(pair<ArcType,int>(ty,0));
	}
	for(int a=0; a<nArcs_; a++) nArcsPerType.at(arcType(a))++;
	// DISPLAY ARCS
	rep << "#     -------------------------" << std::endl;
	rep << "#   > ARCS                     " << std::endl;
	rep << "#     -------------------------" << std::endl;
	for(int t = SOURCE_TO_PRINCIPAL; t!=NONE_ARC; t++){
		ArcType ty = static_cast<ArcType>(t);
		rep << "#        " << arcTypeName[ty] << "  " <<nArcsPerType.at(ty) << std::endl;
	}
	rep << "#     -------------------------" << std::endl;
	rep << "#        TOTAL            " << nArcs_ << std::endl;
	rep << "#     -------------------------" << std::endl;

	return rep.str();
}

// Summary of the short successions generated
void SubProblem::printShortSucc(){
	std::cout << "#   +------------+" << std::endl;
	std::cout << "#   | CD_min = " << CDMin_ << std::endl;
	std::cout << "#   +------------+" << std::endl;
	int nShortSucc = 0;
	int nShortRot = 0;
	for(int i=0; i<allowedShortSuccBySize_.size(); i++){
		vector2D v2 = allowedShortSuccBySize_[i];
		std::cout << "#   | " << v2.size()  << " short successions of size " << i << std::endl;
		nShortSucc += v2.size();
		nShortRot += v2.size() * (nDays_-i+1);

	}
	std::cout << "#   +------------+" << std::endl;
	std::cout << "#   | " << nShortSucc << std::endl;
	std::cout << "#   +------------+" << std::endl;
}

// Print the path (arcs, nodes, cost of each arc in the current network, etc.)
//
void SubProblem::printPath(vector< boost::graph_traits<Graph>::edge_descriptor > path, spp_spptw_res_cont resource){

	// The successive nodes, and corresponding arc costs / time
	//
	std::cout << "# " << std::endl;
	for( int j = static_cast<int>( path.size() ) - 1; j >= 0;	--j){
		int a = boost::get(&Arc_Properties::num, g_, path[j]);
		std::cout << "# \t| [ " << shortNameNode(source( path[j], g_ )) << " ]";
		std::cout << "\t\tCost:  " << arcCost(a) << "\t\tTime:" << arcLength(a);
		std::cout << "\t\t[" << (arcStatus_[a] ? " allowed " : "forbidden") << "]" << std::endl;
	}
	std::cout << "# " << std::endl;
	for( int j = static_cast<int>( path.size() ) - 1; j >= 0;	--j){
		int a = boost::get(&Arc_Properties::num, g_, path[j]);
		std::cout << printArc(a) << endl;
	}



	// Last node and total
	//
	std::cout << "# \t| [" << shortNameNode(sinkNode_) << "]" << std::endl;
	std::cout << "# \t| ~TOTAL~   \t\tCost:   " << resource.cost << "\t\tTime: " << resource.time << std::endl;
	std::cout << "# \t| " << std::endl;
	std::cout << "# \t| Rotation: |";

	// Print it "as a rotation"
	//
	int k=0;
	for( int j = static_cast<int>( path.size() ) - 1; j >= 0;	--j){
		int a = boost::get(&Arc_Properties::num, g_, path[j]);
		int origin = boost::source( path[j], g_ );
		int destin = boost::target( path[j], g_ );
		if(origin == sourceNode_){
			int firstDay =  principalToDay_[destin] - CDMin_ + 1;
			while(k<firstDay){
				std::cout << " |";
				k++;
			}
			int succId = shortSuccCDMinIdFromArc_.at(a);
			for(int s: allowedShortSuccBySize_[CDMin_][ shortSuccCDMinIdFromArc_.at(a) ]){
				std::cout << pScenario_->intToShift_[s].at(0) << "|";
				k++;
			}
		}
		else if(allNodesTypes_[origin] == PRINCIPAL_NETWORK and k == principalToDay_[origin]) {
			std::cout << pScenario_->intToShift_[principalToShift_[origin]].at(0) << "|";
			k++;
		}
	}
	while(k < nDays_){
		std::cout << " |";
		k++;
	}
	std::cout << std::endl;
}

// Print a given rotation
void SubProblem::printRotation(Rotation rot){

	std::cout << "# \t| ROTATION:" << "  cost=" << rot.cost_ << "  dualCost=" << rot.dualCost_ << "  firstDay=" << rot.firstDay_ << "  length=" << rot.length_ << std::endl;
	std::cout << "# \t            |";
	vector<int> allTasks (nDays_);
	for(map<int,int>::iterator itTask = rot.shifts_.begin(); itTask != rot.shifts_.end(); ++itTask)
		allTasks[itTask->first] = itTask->second;
	for(int i=0; i<allTasks.size(); i++){
		if(allTasks[i] < 1) std::cout << " |";
		else std::cout << pScenario_->intToShift_[allTasks[i]].at(0) << "|";
	}
	std::cout << std::endl;
}

// Prints all rotations in the current list
void SubProblem::printAllRotations(){
	std::cout << "# HERE ARE ALL " << nPaths_ << " ROTATIONS OF THE CURRENT SOLUTION LIST :" << std::endl;
	for(Rotation r : theRotations_){
		printRotation(r);
	}
	std::cout << "# " << endl;
}

// Print the list of currently forbidden day and shifts
void SubProblem::printForbiddenDayShift(){
	std::cout << "# List of currently forbidden day-shift pairs :";
	bool anyForbidden = false;
	for(int k=0; k<nDays_; k++){
		bool alreadyStarted=false;
		for(int s=1; s<pScenario_->nbShifts_; s++){
			if(isDayShiftForbidden(k,s)){
				anyForbidden = true;
				if(!alreadyStarted){
					std::cout << std::endl << "#      | Day " << k << " :";
					alreadyStarted = true;
				}
				std::cout << " " << pScenario_->intToShift_[s].at(0);
			}
		}
	}
	if(!anyForbidden) std::cout << " NONE";
	std::cout << std::endl;
}

// Prints all active pairs ( arcFromSource - corresponding short successions )
void SubProblem::printShortArcs(){
	for(int s=1; s<pScenario_->nbShifts_; s++){
		for(int k=CDMin_-1; k<nDays_; k++){
			for(int n=1; n<=maxvalConsByShift_[s]; n++){
				if(!isArcForbidden(arcsFromSource_[s][k][n])){
					int v = principalNetworkNodes_[s][k][n];
					int succId = idBestShortSuccCDMin_[s][k][n];
					vector<int> succ = allowedShortSuccBySize_[CDMin_][succId];
					std::cout << "# " << shortNameNode(v) << " <- (id=" << succId << ") ";
					for(int i=0; i<succ.size(); i++){
						std::cout << pScenario_->intToShift_[succ[i]].at(0);
					}
					std::cout << std::endl;
				}
			}
		}
	}
}

// Prints all active solving options
void SubProblem::printActiveSolveOptions(){
	std::cout << "# CHOSEN SOLVING OPTIONS:" << std::endl;
	for(int i=0; i<activeOptions_.size(); i++){
		if(activeOptions_[i])
			std::cout << "#     | " << solveOptionName[i] << std::endl;
	}
}








/*************************************************************************
 * A GARDER AU CAS OU COMME EXEMPLE POUR CERTAINES FONCTIONS / SYNTAXES. *
 *************************************************************************/
const int num_nodes = 7;
enum nodes { A, B, C, D, E, F, G };
char name[] = "ABCDEFG";

void SubProblem::testGraph_spprc(){


	std::cout << "# " << std::endl;
	std::cout << "# ====================================================================================" << std::endl;
	std::cout << "# = Fonction de test du probleme de plus court chemin avec contraintes de ressources =" << std::endl;
	std::cout << "# ====================================================================================" << std::endl;
	std::cout << "# " << std::endl;

	Graph g;

	add_vertex( Vertex_Properties( A, NONE_NODE, 0, 0 ), g );
	add_vertex( Vertex_Properties( B, NONE_NODE, 3, 20 ), g );
	add_vertex( Vertex_Properties( C, NONE_NODE, 5, 20 ), g );
	add_vertex( Vertex_Properties( D, NONE_NODE, 0, 20 ), g );
	add_vertex( Vertex_Properties( E, NONE_NODE, 0, 20 ), g );
	add_vertex( Vertex_Properties( F, NONE_NODE, 1, 2 ), g );
	add_vertex( Vertex_Properties( G, NONE_NODE, 10, 20 ), g );

	add_edge( A, B, Arc_Properties( 0, NONE_ARC, 1, 1 ), g );
	add_edge( A, D, Arc_Properties( 1, NONE_ARC, 1, 1 ), g );
	add_edge( B, C, Arc_Properties( 2, NONE_ARC, 1, 2 ), g );
	add_edge( B, G, Arc_Properties( 3, NONE_ARC, 1, 12 ), g );
	add_edge( D, C, Arc_Properties( 4, NONE_ARC, 1, 30 ), g );
	add_edge( D, G, Arc_Properties( 5, NONE_ARC, 5, 2 ), g );
	add_edge( D, E, Arc_Properties( 6, NONE_ARC, 2, 5 ), g );
	add_edge( D, F, Arc_Properties( 7, NONE_ARC, 5, 2 ), g );
	add_edge( E, G, Arc_Properties( 8, NONE_ARC, 1, 4 ), g );
	add_edge( E, F, Arc_Properties( 9, NONE_ARC, 0, 2 ), g );


	// the unique shortest path from A to E in the dijkstra-example.cpp is
	// A -> C -> D -> E
	// its length is 5
	// the following code also yields this result

	// with the above time windows, this path is infeasible
	// now, there are two shortest paths that are also feasible with respect to
	// the vertex time windows:
	// A -> C -> B -> D -> E and
	// A -> C -> B -> E
	// however, the latter has a longer total travel time and is therefore not
	// pareto-optimal, i.e., it is dominated by the former path
	// therefore, the code below returns only the former path

	boost::graph_traits<Graph>::vertex_descriptor s = A;
	boost::graph_traits<Graph>::vertex_descriptor t = G;

	std::vector<boost::graph_traits<Graph>::vertex_descriptor> tVec;
	tVec.push_back(C);
	tVec.push_back(G);
	tVec.push_back(F);

	vector< vector< boost::graph_traits<Graph>::edge_descriptor> > opt_solutions_spptw_single;
	vector<spp_spptw_res_cont> pareto_opt_rcs_spptw_single;

	r_c_shortest_paths(
			g,
			get( &Vertex_Properties::num, g ),
			get( &Arc_Properties::num, g ),
			s,
			t,
			opt_solutions_spptw_single,
			pareto_opt_rcs_spptw_single,
			spp_spptw_res_cont( 0, 0 ),
			ref_spptw(),
			dominance_spptw(),
			std::allocator< boost::r_c_shortest_paths_label< Graph, spp_spptw_res_cont> >(),
			boost::default_r_c_shortest_paths_visitor() );

	std::cout << "#" << endl;
	std::cout << "# ----------------------------------" << endl;
	std::cout << "#" << endl;
	std::cout << "SPP with time windows:" << std::endl;
	std::cout << "Number of optimal solutions: ";
	std::cout << static_cast<int>( opt_solutions_spptw_single.size() ) << std::endl;
	for( int i = 0; i < static_cast<int>( opt_solutions_spptw_single.size() ); ++i )
	{
		std::cout << "The " << i << "th shortest path from " << name[s] << " to " << name[t] << " is: ";
		std::cout << std::endl;
		for( int j = static_cast<int>( opt_solutions_spptw_single[i].size() ) - 1;
				j >= 0;
				--j )
			std::cout << name[source( opt_solutions_spptw_single[i][j], g )] << std::endl;
		std::cout << name[t] << std::endl;
		std::cout << "Length: " << pareto_opt_rcs_spptw_single[i].cost << std::endl;
		std::cout << "Time: " << pareto_opt_rcs_spptw_single[i].time << std::endl;
	}
	std::cout << "#" << endl;
	std::cout << "# ----------------------------------" << endl;
	std::cout << "#" << endl;



	// spptw
	vector< vector< boost::graph_traits<Graph>::edge_descriptor> > opt_solutions_spptw;
	vector<spp_spptw_res_cont> pareto_opt_rcs_spptw;

	r_c_shortest_paths_several_sinks(
			g,
			get( &Vertex_Properties::num, g ),
			get( &Arc_Properties::num, g ),
			s,
			tVec,
			opt_solutions_spptw,
			pareto_opt_rcs_spptw,
			spp_spptw_res_cont( 0, 0 ),
			ref_spptw(),
			dominance_spptw(),
			std::allocator< boost::r_c_shortest_paths_label< Graph, spp_spptw_res_cont> >(),
			boost::default_r_c_shortest_paths_visitor() );

	std::cout << "#" << endl;
	std::cout << "# ----------------------------------" << endl;
	std::cout << "#" << endl;
	std::cout << "SPP with time windows:" << std::endl;
	std::cout << "Number of optimal solutions: ";
	std::cout << static_cast<int>( opt_solutions_spptw.size() ) << std::endl;
	for( int i = 0; i < static_cast<int>( opt_solutions_spptw.size() ); ++i )
	{
		std::cout << "The " << i << "th shortest path from A to sink " << name[target( opt_solutions_spptw[i][0], g )]<< " is: ";
		std::cout << std::endl;
		for( int j = static_cast<int>( opt_solutions_spptw[i].size() ) - 1;
				j >= 0;
				--j ){
			std::cout << name[source( opt_solutions_spptw[i][j], g )] << std::endl;
			if(j==0){
				std::cout << name[target(opt_solutions_spptw[i][j], g)] << std::endl;
			}

		}
		std::cout << "Length: " << pareto_opt_rcs_spptw[i].cost << std::endl;
		std::cout << "Time: " << pareto_opt_rcs_spptw[i].time << std::endl;
	}
	std::cout << "#" << endl;
	std::cout << "# ----------------------------------" << endl;
	std::cout << "#" << endl;

	// utility function check_r_c_path example
	std::cout << std::endl;
	bool b_is_a_path_at_all = false;
	bool b_feasible = false;
	bool b_correctly_extended = false;
	spp_spptw_res_cont actual_final_resource_levels( 0, 0 );
	boost::graph_traits<Graph>::edge_descriptor ed_last_extended_arc;
	check_r_c_path( g,
			opt_solutions_spptw[0],
			spp_spptw_res_cont( 0, 0 ),
			true,
			pareto_opt_rcs_spptw[0],
			actual_final_resource_levels,
			ref_spptw(),
			b_is_a_path_at_all,
			b_feasible,
			b_correctly_extended,
			ed_last_extended_arc );
	if( !b_is_a_path_at_all )
		std::cout << "Not a path." << std::endl;
	if( !b_feasible )
		std::cout << "Not a feasible path." << std::endl;
	if( !b_correctly_extended )
		std::cout << "Not correctly extended." << std::endl;
	if( b_is_a_path_at_all && b_feasible && b_correctly_extended )
	{
		std::cout << "Actual final resource levels:" << std::endl;
		std::cout << "Length: " << actual_final_resource_levels.cost << std::endl;
		std::cout << "Time: " << actual_final_resource_levels.time << std::endl;
		std::cout << "OK." << std::endl;
	}

	getchar();

}<|MERGE_RESOLUTION|>--- conflicted
+++ resolved
@@ -491,7 +491,6 @@
 				std::cout << "Not a feasible path." << std::endl;
 			if( !b_correctly_extended )
 				std::cout << "Not correctly extended." << std::endl;
-<<<<<<< HEAD
 		}
 
 		if(resources[p].cost < maxReducedCostBound_){
@@ -500,9 +499,6 @@
 			nPaths_ ++;
 			nLongFound_++;
 			nFound ++;
-=======
-			//getchar();
->>>>>>> 31804dfc
 		}
 	}
 	//printAllRotations();
@@ -547,7 +543,6 @@
 void SubProblem::resetSolutions(){
 	theRotations_.clear();
 	nPaths_ = 0;
-
 }
 
 
