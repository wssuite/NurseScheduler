--- conflicted
+++ resolved
@@ -83,12 +83,8 @@
 	// A. Special case of the last week
 	//
 
-<<<<<<< HEAD
-	if(pScenario_->nbWeeks() == pScenario_->thisWeek() - 1){
-=======
 	if(pScenario_->nbWeeks()-1 == pScenario_->thisWeek()){
 		std::cout << "# [week=" << pScenario_->thisWeek() << "] Solving " << pScenario_->thisWeek() << "th week with NO PERTURBATION (should be the last week)." << std::endl;
->>>>>>> 6e106f8a
 		solveOneWeekWithoutPenalties();
 	}
 
@@ -227,7 +223,7 @@
 	pGenerationDemands_.push_back( pScenario_->pWeekDemand()->append(pSingleDemand) );
 	nGenerationDemands_ ++;
 	delete pSingleDemand;
-	std::cout << "# [week=" << pScenario_->thisWeek() << "] Generation demand n°" << nGenerationDemands_ << " created (over " << pGenerationDemands_[nGenerationDemands_-1]->nbDays_ << " days)." << std::endl;
+	std::cout << "# [week=" << pScenario_->thisWeek() << "] Generation demand n��" << nGenerationDemands_ << " created (over " << pGenerationDemands_[nGenerationDemands_-1]->nbDays_ << " days)." << std::endl;
 }
 
 
@@ -246,7 +242,7 @@
 	for(int j=0; j<nEvaluationDemands_; j++){
 		map<double, set<int> > m;
 		schedulesFromObjectiveByEvaluationDemand_.push_back(m);
-		std::cout << "# [week=" << pScenario_->thisWeek() << "] Evaluation demand n°" << j << " created (over " << nDaysEvaluation_ << " days)." << std::endl;
+		std::cout << "# [week=" << pScenario_->thisWeek() << "] Evaluation demand n��" << j << " created (over " << nDaysEvaluation_ << " days)." << std::endl;
 	}
 }
 
@@ -297,7 +293,7 @@
 
 	// D. Display
 	//
-	std::cout << "# [week=" << pScenario_->thisWeek() << "] Candidate schedule n°" << (nSchedules_-1) << " generated: (length: " << pGenerationSolvers_[nSchedules_-1]->getNbDays() << " days)" << std::endl;
+	std::cout << "# [week=" << pScenario_->thisWeek() << "] Candidate schedule n��" << (nSchedules_-1) << " generated: (length: " << pGenerationSolvers_[nSchedules_-1]->getNbDays() << " days)" << std::endl;
 }
 
 
@@ -345,7 +341,7 @@
 // Evaluate 1 schedule on all evaluation instances
 void StochasticSolver::evaluateSchedule(int sched){
 
-	std::cout << "# [week=" << pScenario_->thisWeek() << "] Evaluation of the schedule n°" << sched << std::endl;
+	std::cout << "# [week=" << pScenario_->thisWeek() << "] Evaluation of the schedule n��" << sched << std::endl;
 
 	initScheduleEvaluation(sched);
 	vector<State> initialStates = pGenerationSolvers_[sched]->getStatesOfDay(6);
@@ -355,7 +351,7 @@
 
 		for(int j=0; j<nEvaluationDemands_; j++){
 
-		std::cout << "# [week=" << pScenario_->thisWeek() << "] Starting evaluation of schedule n°" << sched << " over evaluation demand n°" << j << std::endl;
+		std::cout << "# [week=" << pScenario_->thisWeek() << "] Starting evaluation of schedule n��" << sched << " over evaluation demand n��" << j << std::endl;
 
 
 
@@ -368,7 +364,7 @@
 
 		// Display
 		//
-		std::cout << "# [week=" << pScenario_->thisWeek() << "] Schedule n°" << sched << " evaluated over evaluation demand n°" << j << " (solution cost: " << currentCost << ")." << std::endl;
+		std::cout << "# [week=" << pScenario_->thisWeek() << "] Schedule n��" << sched << " evaluated over evaluation demand n��" << j << " (solution cost: " << currentCost << ")." << std::endl;
 
 		// Insert the solution cost and solution
 		//
@@ -383,7 +379,7 @@
 		}
 	}
 
-	std::cout << "# Evaluation of schedule n°" << sched << " done!" << std::endl;
+	std::cout << "# Evaluation of schedule n��" << sched << " done!" << std::endl;
 }
 
 // Recompute all scores after one schedule evaluation
@@ -395,7 +391,7 @@
 	Tools::initDoubleVector(&theNewScores, nSchedules_, 0);
 
 	for(int j=0; j<nEvaluationDemands_; j++){
-		cout << "# [week=" << pScenario_->thisWeek() << "] Solution costs for demand n°" << j << endl;
+		cout << "# [week=" << pScenario_->thisWeek() << "] Solution costs for demand n��" << j << endl;
 		int localRank = 1;
 		map<double, set<int> > localCosts = schedulesFromObjectiveByEvaluationDemand_[j];
 		for(map<double, set<int> >::iterator it = localCosts.begin(); it != localCosts.end(); ++it){
@@ -409,7 +405,7 @@
 
 	theScores_ = theNewScores;
 
-	std::cout << "# [week=" << pScenario_->thisWeek() << "] Update of the scores and ranking done!  (current best is schedule n°" << bestSchedule_ << " (score: " << bestScore_ << ")" << std::endl;
+	std::cout << "# [week=" << pScenario_->thisWeek() << "] Update of the scores and ranking done!  (current best is schedule n��" << bestSchedule_ << " (score: " << bestScore_ << ")" << std::endl;
 
 }
 
