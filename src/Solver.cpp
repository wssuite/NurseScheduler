--- conflicted
+++ resolved
@@ -366,34 +366,6 @@
     minTotalShifts_.push_back(theLiveNurses_[i]->minTotalShifts() - theLiveNurses_[i]->pStateIni_->totalDaysWorked_);
     maxTotalShifts_.push_back(theLiveNurses_[i]->maxTotalShifts() - theLiveNurses_[i]->pStateIni_->totalDaysWorked_);
     maxTotalWeekends_.push_back(theLiveNurses_[i]->maxTotalWeekends() - theLiveNurses_[i]->pStateIni_->totalWeekendsWorked_);
-<<<<<<< HEAD
-=======
-  }
-}
-
-Solver::Solver(Scenario* pScenario, Demand* pDemand,
-  Preferences* pPreferences, vector<State>* pInitState,
-  vector<double> minTotalShifts, vector<double> maxTotalShifts, vector<double> maxTotalWeekends,
-  vector<double> minTotalShiftsAvg, vector<double> maxTotalShiftsAvg, vector<double> weightTotalShiftsAvg,
-  vector<double> maxTotalWeekendsAvg, vector<double> weightTotalWeekendsAvg):
-  pScenario_(pScenario),  pDemand_(pDemand),
-  pPreferences_(pPreferences), pInitState_(pInitState),
-
-  minTotalShifts_(minTotalShifts), maxTotalShifts_(maxTotalShifts), maxTotalWeekends_(maxTotalWeekends),
-  minTotalShiftsAvg_(minTotalShiftsAvg), maxTotalShiftsAvg_(maxTotalShifts_), weightTotalShiftsAvg_(weightTotalWeekendsAvg),
-  maxTotalWeekendsAvg_(maxTotalWeekendsAvg), weightTotalWeekendsAvg_(weightTotalWeekendsAvg),
-
-  totalCostUnderStaffing_(-1), maxTotalStaffNoPenalty_(-1),
-  isPreprocessedSkills_(false), isPreprocessedNurses_(false), status_(UNSOLVED)
-
-{
-  // initialize the preprocessed data of the skills
-  for (int sk = 0; sk < pScenario_->nbSkills_; sk++) {
-    maxStaffPerSkillNoPenalty_.push_back(-1.0);
-    maxStaffPerSkillAvgWork_.push_back(-1.0);
-    skillRarity_.push_back(1.0);
-  }
->>>>>>> 6e106f8a
 
     //compute global penalties
     //default penalties for the moment
@@ -741,25 +713,15 @@
 	int remainingDays = 7*pScenario_->nbWeeks()-7*(pScenario_->thisWeek())-pDemand_->nbDays_;
 	double factorRemainingDays = (double) remainingDays/(double)(7*pScenario_->nbWeeks());
 
-<<<<<<< HEAD
+
 	//number of weekends before the end of the planning
 	int remainingWeekends = pScenario_->nbWeeks() - pScenario_->thisWeek();
 	//portion of these remaining weekends in this demand
 	double factorRemainingWeekends =  (pDemand_->nbDays_/7)* 1.0 / remainingWeekends;
 //	double factorRemainingWeekends = (double)remainingWeekends/(double)pScenario_->nbWeeks();
-=======
-	int remainingWeekends = (remainingDays + 5) /7;
-	double factorRemainingWeekends = (double)remainingWeekends/(double)pScenario_->nbWeeks();
->>>>>>> 6e106f8a
-
-	// int remainingWeekends = pScenario_->nbWeeks()-(pScenario_->thisWeek())-((pDemand_->nbDays_-6)/7+1);
-	//double factorRemainingWeekends = (double)remainingWeekends/(double)pScenario_->nbWeeks();
-
-
 
 	// Compute the non-penalized intervals and the associated penalties
 	for (int n = 0; n < pScenario_->nbNurses(); n++) {
-<<<<<<< HEAD
 	   LiveNurse* pNurse =  theLiveNurses_[n];
 
 	   // compute the interval that must be respected to have a chance of not paying
@@ -775,14 +737,14 @@
          1.0 / pNurse->maxTotalWeekends());
       if(weightTotalWeekendsMax_[n]>WEIGHT_TOTAL_WEEKENDS) weightTotalWeekendsMax_[n] = WEIGHT_TOTAL_WEEKENDS;
       else{
-      //compute the proportion of weekends that can be worked in this demand without exceeding the max in the future
-      //round with a certain probability to the floor or the ceil
-	   int remainingWeekendsToWork = pNurse->maxTotalWeekends() - pNurse->pStateIni_->totalWeekendsWorked_;
-	   double numberOfAuthorizedWeekend = remainingWeekendsToWork * factorRemainingWeekends;
-	   double probFactor = numberOfAuthorizedWeekend - floor(numberOfAuthorizedWeekend);
-	   if(rand() < probFactor) maxTotalWeekendsAvg_.push_back( (int)floor(numberOfAuthorizedWeekend) );
-	   else maxTotalWeekendsAvg_.push_back( (int)ceil(numberOfAuthorizedWeekend) );
-	   weightTotalWeekendsAvg_.push_back(WEIGHT_TOTAL_WEEKENDS);
+         //compute the proportion of weekends that can be worked in this demand without exceeding the max in the future
+         //round with a certain probability to the floor or the ceil
+         int remainingWeekendsToWork = pNurse->maxTotalWeekends() - pNurse->pStateIni_->totalWeekendsWorked_;
+         double numberOfAuthorizedWeekend = remainingWeekendsToWork * factorRemainingWeekends;
+         double probFactor = numberOfAuthorizedWeekend - floor(numberOfAuthorizedWeekend);
+         if(rand() < probFactor) maxTotalWeekendsAvg_.push_back( (int)floor(numberOfAuthorizedWeekend) );
+         else maxTotalWeekendsAvg_.push_back( (int)ceil(numberOfAuthorizedWeekend) );
+         weightTotalWeekendsAvg_.push_back(WEIGHT_TOTAL_WEEKENDS);
       }
 
 	       // Number of worked week-ends below which there is no penalty for the
@@ -797,34 +759,6 @@
 	      minTotalShiftsAvg_.push_back((1.0-0.25*factorRemainingDays)*pNurse->minAvgWorkDaysNoPenaltyTotalDays_);
 	      maxTotalShiftsAvg_.push_back((1.0+0.25*factorRemainingDays)*pNurse->maxAvgWorkDaysNoPenaltyTotalDays_);
 	      weightTotalShiftsAvg_.push_back((1.0-factorRemainingDays)*(double)WEIGHT_TOTAL_SHIFTS);
-=======
-		LiveNurse* pNurse =  theLiveNurses_[n];
-
-		// first compute the values relative to the average number of working days
-		// the interval is larger for the first weeks and the associated penalty is smaller
-		minTotalShiftsAvg_.push_back( (1.0 - 0.25*factorRemainingDays ) * pNurse->minAvgWorkDaysNoPenaltyTotalDays_);
-		maxTotalShiftsAvg_.push_back( (1.0 + 0.25*factorRemainingDays ) * pNurse->maxAvgWorkDaysNoPenaltyTotalDays_);
-		weightTotalShiftsAvg_.push_back((1.0-factorRemainingDays)*(double)WEIGHT_TOTAL_SHIFTS);
-
-		// compute the interval that must be respected to have a chance of not paying
-		// penalties in the future
-		minTotalShifts_.push_back(pNurse->minWorkDaysNoPenaltyTotalDays_);
-		maxTotalShifts_.push_back(pNurse->maxWorkDaysNoPenaltyTotalDays_);
-
-		// Number of worked week-ends below which there is no penalty for the
-		// total number of working week-ends
-		// This interval is computed from the max number of working week-ends averaged
-		// over the number of remaining weeks
-		//maxTotalWeekendsAvg_.push_back( (1.0-factorRemainingWeekends) * (double)(pNurse->maxTotalWeekends()) );
-		maxTotalWeekendsAvg_.push_back( 0 );
-		weightTotalWeekendsAvg_.push_back( (1.0-factorRemainingWeekends) * (double)WEIGHT_TOTAL_WEEKENDS );
-
-		maxTotalWeekends_[n] = 0;
-		weightTotalWeekendsMax_[n] = WEIGHT_TOTAL_WEEKENDS * pNurse->pStateIni_->totalWeekendsWorked_ *
-				1.0 / pNurse->maxTotalWeekends();
-		if(weightTotalWeekendsMax_[n]>WEIGHT_TOTAL_WEEKENDS) weightTotalWeekendsMax_[n] = WEIGHT_TOTAL_WEEKENDS;
-
->>>>>>> 6e106f8a
 	}
 }
 
