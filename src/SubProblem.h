/*
 * SubProblem.h
 *
 *  Created on: 30 janv. 2015
 *      Author: samuel
 */

#ifndef SUBPROBLEM_H_
#define SUBPROBLEM_H_

#include "MyTools.h"
#include "Solver.h"
#include "MasterProblem.h"


#include <boost/config.hpp>
#include <boost/graph/adjacency_list.hpp>
#include <boost/graph/r_c_shortest_paths.hpp>


static int MAX_COST = 99999;
static int MAX_TIME = 99999;

// Different node types and their names
//
enum NodeType {
	SOURCE_NODE, PRINCIPAL_NETWORK, ROTATION_LENGTH_ENTRANCE,
	ROTATION_LENGTH, SINK_DAY, SINK_NODE,
	NONE_NODE};
static const vector<string> nodeTypeName = {
		"SOURCE_NODE", "PPL_NETWORK", "ROTSIZE__IN",
		"ROTSIZE    ", "SINK DAY   ", "SINK_NODE  ",
		"NONE       "};


// Different arc types and their names
//
enum ArcType{
	SOURCE_TO_PRINCIPAL, SHIFT_TO_NEWSHIFT, SHIFT_TO_SAMESHIFT, SHIFT_TO_ENDSEQUENCE,
	REPEATSHIFT, PRINCIPAL_TO_ROTSIZE, ROTSIZEIN_TO_ROTSIZE, ROTSIZE_TO_SINK,
	SINKDAY_TO_SINK, NONE_ARC};
static const vector<string> arcTypeName = {
		"SOURCE_TO_PPL  ", "SHIFT_TO_NEWSH ", "SHIFT_TO_SAMESH", "SHIFT_TO_ENDSEQ",
		"REPEATSHIFT    ", "PPL_TO_ROTSIZE ", "ROTSZIN_TO_RTSZ", "ROTSIZE_TO_SINK",
		"SINKDAY TO SINK", "NONE           "};

static const set<pair<int,int> > EMPTY_FORBIDDEN_LIST;

// Different solution options. The first one is the default one if no other from the subset is specified.
enum SolveOption{

	// Keep the previous solutions or not
	//
	SOLVE_SOLUTIONS_RESET,			// DEFAULT: Delete all previously determined solutions before solving
	SOLVE_SOLUTIONS_KEEP,			//          Keep the previously determined solutions. WARNING: some may appear twice

	// One or several sink nodes
	//
	SOLVE_ONE_SINK_PER_LAST_DAY,	// DEFAULT: Look for the Pareto-front for each end day
	SOLVE_SINGLE_SINKNODE,			//        : Look for the Pareto-front of all paths within the time horizon

	// Very short rotations options
	//
	SOLVE_SHORT_DAY_0_AND_LAST_ONLY,// DEFAULT: Only consider the short rotations that start on the first or end on the last day
	SOLVE_SHORT_DAY_0_ONLY,			//          Only consider the short rotations that start on the first day
	SOLVE_SHORT_LAST_ONLY,			//          Only consider the short rotations that end on the last day
	SOLVE_SHORT_ALL,				//          Price all very short rotations
	SOLVE_SHORT_NONE,				//          Do not consider any very short rotation at all

	// Forbidden list options
	//
	SOLVE_FORBIDDEN_RESET,			// DEFAULT: Reset all previously forbidden day-shifts and only forbids the list given for that run
	SOLVE_FORBIDDEN_KEEP,			//          Keep all previously forbidden day-shift and adds the ones from the given list
	SOLVE_FORBIDDEN_RANDOM,			//          Only random shifts are forbidden

	// Costs options (mainly for debug purpose
	//
	SOLVE_COST_GIVEN,				// DEFAULT: Solve the problem for the given reduced costs
	SOLVE_COST_RANDOM				//          Generate random cost instead
};

static const vector<vector<SolveOption> > incompatibilityClusters = {
		{SOLVE_SOLUTIONS_RESET, SOLVE_SOLUTIONS_KEEP},
		{SOLVE_ONE_SINK_PER_LAST_DAY, SOLVE_SINGLE_SINKNODE},
		{SOLVE_SHORT_DAY_0_AND_LAST_ONLY, SOLVE_SHORT_DAY_0_ONLY, SOLVE_SHORT_LAST_ONLY, SOLVE_SHORT_ALL, SOLVE_SHORT_NONE},
		{SOLVE_FORBIDDEN_RESET, SOLVE_FORBIDDEN_KEEP, SOLVE_FORBIDDEN_RANDOM},
		{SOLVE_COST_GIVEN, SOLVE_COST_RANDOM}
};

static const vector<string> solveOptionName = {
		"Delete previous solutions", "Keep Previous solutions and add new ones",
		"One sink node per last day", "Single sink node",
		"Short rotations that start at 0 or end on last day only", "Short rotations that start on day 0 only", "Short rotations that end on last day only","Price all very short rotations", "Price NO very short rotation",
		"Reset all forbidden before solve", "Keep all forbidden before solve", "Generate random forbidden day-shift",
		"Solve for given reduced costs", "Generate random reduced costs"
};



//////////////////////////////////////////////////////////////////////////
//
// The following structures are the properties of the nodes and arcs:
//   For the nodes: id, earliest arrival time, and latest arrival time
//   For the arcs : id, cost and time (time is the resource here)
//   For the graph: usual stuff + nodes and and special properties
//
//////////////////////////////////////////////////////////////////////////

// Nodes specific properties for RC
//
struct Vertex_Properties{

	// Constructor
	//
	Vertex_Properties( int n = 0, NodeType t = NONE_NODE, int e = 0, int l = 0 ) : num( n ), type( t ), eat( e ), lat( l ) {}

	// id
	//
	int num;

	// type
	//
	NodeType type;

	// earliest arrival time
	//
	int eat;

	// latest arrival time
	//
	int lat;
};

// Arcs specific properties for RC
//
struct Arc_Properties{

	// Constructor
	//
	Arc_Properties( int n = 0, ArcType ty = NONE_ARC, double c = 0, int t = 0 ) : num( n ), type(ty), cost( c ), time( t ) {}

	// id
	//
	int num;

	// type
	//
	ArcType type;

	// traversal cost
	//
	double cost;

	// traversal time
	//
	int time;
};

// Graph with RC generic structure
//
typedef boost::adjacency_list< boost::vecS, boost::vecS, boost::directedS, Vertex_Properties, Arc_Properties> Graph;

//////////////////////////////////////////////////////////////////////////


///////////////////////////////////////////////////////////////////////////////////////////////////////////////////////////
//
// The following functions / data structures are used for shortest path problem without resource constraints (cost only):
//   Resource container ("resource" = cost)
//   Comparison override --> in SubProblem.cpp
//   Cost extension function
//   Dominance function
//
///////////////////////////////////////////////////////////////////////////////////////////////////////////////////////////

// Cost Container
//
struct spp_no_rc_res_cont{

	// Constructor
	//
	spp_no_rc_res_cont( double c = 0 ) : cost( c ) {};

	// Assign
	spp_no_rc_res_cont& operator=( const spp_no_rc_res_cont& other ){
		if( this == &other ) return *this;
		this->~spp_no_rc_res_cont();
		new( this ) spp_no_rc_res_cont( other );
		return *this;
	}

	// Cost of the path
	//
	double cost;
};

// Cost extension
//
class ref_no_res_cont{
public:
	inline bool operator()(const Graph& g, spp_no_rc_res_cont& new_cont, const spp_no_rc_res_cont& old_cont, boost::graph_traits<Graph>::edge_descriptor ed ) const{
		new_cont.cost = old_cont.cost + g[ed].cost;
		return true;
	}
};

// Dominance function model
//
class dominance_no_res_cont{
public:
	inline bool operator()( const spp_no_rc_res_cont& res_cont_1, const spp_no_rc_res_cont& res_cont_2 ) const {
		// must be "<=" here!!!
		// must NOT be "<"!!!
		return res_cont_1.cost <= res_cont_2.cost;
		// this is not a contradiction to the documentation
		// the documentation says:
		// "A label $l_1$ dominates a label $l_2$ if and only if both are resident
		// at the same vertex, and if, for each resource, the resource consumption
		// of $l_1$ is less than or equal to the resource consumption of $l_2$,
		// and if there is at least one resource where $l_1$ has a lower resource
		// consumption than $l_2$."
		// one can think of a new label with a resource consumption equal to that
		// of an old label as being dominated by that old label, because the new
		// one will have a higher number and is created at a later point in time,
		// so one can implicitly use the number or the creation time as a resource
		// for tie-breaking
	}
};

///////////////////////////////////////////////////////////////////////////////////////////////////////////////////////////

/////////////////////////////////////////////////////////////////////////////
//
// The following functions / data structures are used for the time resource:
//   Resource container ("resource" = cost + time)
//   Comparison override --> in SubProblem.cpp
//   Cost extension function
//   Dominance function
//
/////////////////////////////////////////////////////////////////////////////

// data structures for shortest path problem with time windows (spp_tw)
// ResourceContainer model

struct spp_spptw_res_cont{

	// Constructor
	//
	spp_spptw_res_cont( double c = 0, int t = 0 ) : cost( c ), time( t ) {}

	// Assign
	//
	spp_spptw_res_cont& operator=( const spp_spptw_res_cont& other ){
		if( this == &other ) return *this;
		this->~spp_spptw_res_cont();
		new( this ) spp_spptw_res_cont( other );
		return *this;
	}

	// Current cost
	//
	double cost;

	// Current time consumption
	//
	int time;
};

// Resources extension model (arc has cost + travel time)
class ref_spptw{
public:
	inline bool operator()( const Graph& g, spp_spptw_res_cont& new_cont,	const spp_spptw_res_cont& old_cont,	boost::graph_traits<Graph>::edge_descriptor ed ) const{
		const Arc_Properties& arc_prop = get( boost::edge_bundle, g )[ed];
		const Vertex_Properties& vert_prop = get( boost::vertex_bundle, g )[target( ed, g )];
		new_cont.cost = old_cont.cost + arc_prop.cost;
		int& i_time = new_cont.time;
		i_time = old_cont.time + arc_prop.time;
		i_time < vert_prop.eat ? i_time = vert_prop.eat : 0;
		return i_time <= vert_prop.lat ? true : false;
	}
};

// Dominance function model
class dominance_spptw{
public:
	inline bool operator()( const spp_spptw_res_cont& res_cont_1, const spp_spptw_res_cont& res_cont_2 ) const	{
		// must be "<=" here!!!
		// must NOT be "<"!!!
		return res_cont_1.cost <= res_cont_2.cost and res_cont_1.time <= res_cont_2.time;
		// this is not a contradiction to the documentation
		// the documentation says:
		// "A label $l_1$ dominates a label $l_2$ if and only if both are resident
		// at the same vertex, and if, for each resource, the resource consumption
		// of $l_1$ is less than or equal to the resource consumption of $l_2$,
		// and if there is at least one resource where $l_1$ has a lower resource
		// consumption than $l_2$."
		// one can think of a new label with a resource consumption equal to that
		// of an old label as being dominated by that old label, because the new
		// one will have a higher number and is created at a later point in time,
		// so one can implicitly use the number or the creation time as a resource
		// for tie-breaking
	}
};

/////////////////////////////////////////////////////////////////////////////




//---------------------------------------------------------------------------
//
// C l a s s   k s _ s m a r t _ p o i n t e r
//
// Needed for the shortest path algorithms.
// From: Kuhlin, S.; Schader, M. (1999): Die C++-Standardbibliothek, Springer, Berlin, p. 333 f.
//
//---------------------------------------------------------------------------
template<class T>
class ks_smart_pointer
{
public:
  ks_smart_pointer( T* ptt = 0 ) : pt( ptt ) {}
  ks_smart_pointer( const ks_smart_pointer& other ) : pt( other.pt ) {}
  ks_smart_pointer& operator=( const ks_smart_pointer& other )
    { pt = other.pt; return *this; }
  ~ks_smart_pointer() {}
  T& operator*() const { return *pt; }
  T* operator->() const { return pt; }
  T* get() const { return pt; }
  operator T*() const { return pt; }
  friend bool operator==( const ks_smart_pointer& t,
                          const ks_smart_pointer& u )
    { return *t.pt == *u.pt; }
  friend bool operator!=( const ks_smart_pointer& t,
                          const ks_smart_pointer& u )
    { return *t.pt != *u.pt; }
  friend bool operator<( const ks_smart_pointer& t,
                         const ks_smart_pointer& u )
    { return *t.pt < *u.pt; }
  friend bool operator>( const ks_smart_pointer& t,
                         const ks_smart_pointer& u )
    { return *t.pt > *u.pt; }
  friend bool operator<=( const ks_smart_pointer& t,
                          const ks_smart_pointer& u )
    { return *t.pt <= *u.pt; }
  friend bool operator>=( const ks_smart_pointer& t,
                          const ks_smart_pointer& u )
    { return *t.pt >= *u.pt; }
private:
  T* pt;
}; // ks_smart_pointer



//---------------------------------------------------------------------------
//
// C l a s s   S u b P r o b l e m
//
// Contains the shortest paths with resource constraints
//
//---------------------------------------------------------------------------
class SubProblem {

public:

	SubProblem();
	~SubProblem();

	// Constructor that correctly sets the resource (time + bounds), but NOT THE COST
	//
	SubProblem(Scenario* scenario, Demand * demand, const Contract* contract, vector<State>* pInitState);

	// Initialization function for all global variables (not those of the graph)
	//
	void init(vector<State>* pInitState);

	// Test function for Shortest Path Problem with Resource Constraint
	//
	void testGraph_spprc();

	// Solve : Returns TRUE if negative reduced costs path were found; FALSE otherwise.
	//
	bool solve(LiveNurse* nurse, DualCosts * costs, vector<SolveOption> options, set<pair<int,int> > forbiddenDayShifts = EMPTY_FORBIDDEN_LIST,
			bool optimality = false, int maxRotationLength=MAX_TIME, double redCostBound = 0);

	// Returns all rotations saved during the process of solving the SPPRC
	//
	inline vector< Rotation > getRotations(){return theRotations_;}

	// Returns true if the corresponding shift has no maximum limit of consecutive worked days
	//
	inline bool isUnlimited(int sh){return isUnlimited_[sh];}


protected:



	//----------------------------------------------------------------
	//
	// Necessary information: Scenario, contract type, minimum number
	// of paths to return, reduced costs.
	//
	// Optional information: Max rotation length.
	//
	//----------------------------------------------------------------


	// Pointer to the scenario considered
	//
	Scenario * pScenario_;

	// Pointer to the demand
	//
	Demand* pDemand_;

	// Number of days of the scenario (usually a multiple of 7)
	//
	int nDays_;

	// Contract type
	//
	const Contract * pContract_;

	// (Minimum) number of paths to return to the MP
	//
	int nPathsMin_;

	// Current live nurse considered
	//
	LiveNurse * pLiveNurse_;

	// All costs from Master Problem
	//
	DualCosts * pCosts_;

	// Maximum length of a rotation (in consecutive worked days)
	//
	int maxRotationLength_;

	// Bound on the reduced cost: if greater than this, the rotation is not added
	//
	double maxReducedCostBound_;

	// Vector that contains a boolean for each shift. TRUE if the maximum consecutive number of these shifts is higher than the maximal rotation length (or number of days); false otherwise
	//
	vector<bool> isUnlimited_;

	// Maximum number of consecutive days already worked by a nurse before the beginning of that period
	//
	int maxOngoingDaysWorked_;


	//----------------------------------------------------------------
	//
	// Answers: rotations, number of paths found
	//
	//----------------------------------------------------------------

	// Saved Rotations
	//
	vector< Rotation > theRotations_;

	// Number of paths found
	//
	int nPaths_;

	// Number of rotations found (that match the bound condition) at that iteration
	//
	int nLongFound_;
	int nVeryShortFound_;

	// Best reduced cost found
	//
	double bestReducedCost_;



	//----------------------------------------------------------------
	//
	// Solving options.
	//
	//----------------------------------------------------------------

	// Vector that, for each option, contains true if active, false if inactive
	vector<bool> activeOptions_;
	// Set the options from a vector<SolveOption>
	void setSolveOptions(vector<SolveOption> options);
	// Return true if the option should be applied
	inline bool isOptionActive(SolveOption option){return activeOptions_[option];};


	//----------------------------------------------------------------
	//
	// Construction of the network.
	//
	// INDEPENDENT FROM ANY NURSE / REDUCED COST !!!
	//
	//----------------------------------------------------------------

	// THE GRAPH
	Graph g_;

	//-----------------------
	// THE BASE COSTS
	//-----------------------

	// SHORT SUCCESSIONS (computed when creating them)
	vector< vector<double> > baseArcCostOfShortSucc_;										// For each size c \in [0,CDMin], for each short rotation of size c, contains its base cost (independent from the date)

	// All arcs have a base cost
	// WARNING : for short ones, is of no use because must be priced first.
	// WARNING : for those that never change, of no use also.
	vector<double> arcBaseCost_;

    // For each day k (<= nDays_ - CDMin), contains WEIGHT_COMPLETE_WEEKEND if [it is a Saturday (resp. Sunday) AND the contract requires complete weekends]; 0 otherwise.
	vector<double> startWeekendCosts_, endWeekendCosts_;
	// Costs due to preferences of the nurse: for each day k (<= nDays_ - CDMin), shift s, contains WEIGHT_PREFERENCES if (k,s) is a preference of the nurse; 0 otherwise.
	vector<vector <double> > preferencesCosts_;

	// Cost function for consecutive identical shifts
	double consShiftCost(int sh, int n);
	// Cost function for consecutive days
	double consDaysCost(int n);
	// Initializes the startWeekendCost vector
	void initStartWeekendCosts();


	//-----------------------
	// THE SHORT SUCCESSIONS
	//-----------------------

	// SHORTSUCC -> OBJECTS
	//
	// Short successions (no starting date) -> those of all length
	vector3D allowedShortSuccBySize_;														// For each size c \in [0,CDMin], contains all allowed short successions of that size (satisfies succession constraints)
	vector2D lastShiftOfShortSucc_;															// For each size c \in [0,CDMin], for each short rotation of size c, contains the corresponding last shift performed
	vector2D nLastShiftOfShortSucc_;														// For each size c \in [0,CDMin], for each short rotation of size c, contains the number of consecutive days the last shift has been performed
	// Objects for short successions of maximal size CDMin
	int CDMin_;																				// Minimum number of consecutive days worked for free
	vector3D allShortSuccCDMinByLastShiftCons_;												// For each shift s, for each number of days n, contains the list of short successions of size CDMin ending with n consecutive days of shift s
	inline vector<int> shortSuccCDMin(int id){return allowedShortSuccBySize_[CDMin_][id];}	// Returns the short succession of size CDMin from its ID

	// SHORTSUCC -> FUNCTIONS
	//
	// Initializes all short successions, base costs, and corresponding vectors. Should only be called ONCE.
	void initShortSuccessions();




	//-----------------------
	// THE NODES
	//-----------------------

	// NODES -> OBJECTS
	//
	int nNodes_;										// Total number of nodes in the graph
	vector<NodeType> allNodesTypes_;					// vector of their types
	// Source
	int sourceNode_;
	// Nodes of the PRINCIPAL_NETWORK subnetwork
	vector3D principalNetworkNodes_;					// For each SHIFT, DAY, and # of CONSECUTIVE, the corresponding node id
	vector<int> maxvalConsByShift_;						// For each shift, number of levels that the subnetwork contains
	map<int,int> principalToShift_;						// For each node of the principal network, maps it ID to the shift it represents
	map<int,int> principalToDay_;						// For each node of the principal network, maps it ID to the day it represents
	map<int,int> principalToCons_;						// For each node of the principal network, maps it ID to the number of consecutive shifts it represents
	// Nodes of the ROTATION_LENGTH subnetwork
	vector<int> rotationLengthEntrance_;				// For each day, entrance node to the ROTATION_LENGTH subnetwork
	vector<map<int,int> > rotationLengthNodes_;			// For each day, maps the length of the rotation to the corresponding check node
	map<int,int> rotationLengthNodesLAT_;				// For each rotation length node, the corresponding EAT
	vector<int> sinkNodesByDay_;						// For each day, an intermediary sink node (to get the Pareto-front for each day)
	// Sink Node
	int sinkNode_;

	// NODES -> FUNCTIONS
	//
	// Creates all nodes of the graph (including resource window)
	void createNodes();
	// Basic function for adding a node
	void addSingleNode(NodeType type, int eat, int lat);
	// Initiate variables for the nodes structures (vectors, etc.)
	// nDays : length of the scenario
	void initNodesStructures();
	// Add a node to the principal network of the graph, for shift sh, day k, and number of consecutive similar shifts cons
	void addNodeToPrincipalNetwork(int sh, int k, int cons);
	// Get info from the node ID
	inline NodeType nodeType(int v){return get( &Vertex_Properties::type, g_)[v];}
	inline int nodeEat(int v){return get( &Vertex_Properties::eat, g_)[v];}
	inline int nodeLat(int v){return get( &Vertex_Properties::lat, g_)[v];}




	//-----------------------
	// THE ARCS
	//-----------------------

	// ARCS -> OBJECTS
	//
	int nArcs_;											// Total number of arcs in the graph
	vector<ArcType> allArcsTypes_;						// Vector of their types
	vector< boost::graph_traits< Graph>::edge_descriptor > arcsDescriptors_;
	// Data structures to get the arcs id from other data
	vector3D arcsFromSource_;							// Index: (shift, day, nCons) of destination
	vector3D arcsShiftToNewShift_;						// Index: (shift1, shift2, day1)
	vector3D arcsShiftToSameShift_;						// Index: (shift, day, nCons) of origin
	vector3D arcsShiftToEndsequence_;					// Index: (shift, day, nCons) of origin
	vector2D arcsRepeatShift_;							// Index: (shift, day) of origin
	vector2D arcsPrincipalToRotsizein_;					// Index: (shift, day) of origin
	vector<map<int,int> > arcsRotsizeinToRotsizeDay_;	// Index: (day,size) of the rotation [destination]
	vector<map<int,int> > arcsRotsizeToRotsizeoutDay_;	// Index: (day,size) of the rotation [origin]
	vector<int> arcsSinkDayToSink_;						// Index: (day) of the end of rotation

	// ARCS -> FUNCTIONS
	//
	// Creates all arcs of the graph
	void createArcs();
	// Basic function for adding an arc
	void addSingleArc(int origin, int destination, double baseCost, int travelTime, ArcType type);
	// Initiate variables for the arcs structures (integers, vectors, etc.)
	void initArcsStructures();
	// Create the specific types of arcs
	void createArcsSourceToPrincipal();
	void createArcsPrincipalToPrincipal();
	void createArcsAllRotationSize();

	// Initialize and update the costs of the arcs.
	// Some arcs always have the same cost (0). Hence, their cost may not be changed
	void initBaseCostArcs();
	void updateCostArcs();

	// Get info with the arc ID
	inline ArcType arcType(int a) {return allArcsTypes_[a];}
	inline int arcOrigin(int a) {return source(arcsDescriptors_[a], g_);}
	inline int arcDestination(int a) {return target(arcsDescriptors_[a], g_);}
	inline int arcLength(int a) {return get( &Arc_Properties::time, g_, arcsDescriptors_[a]);}
	inline double arcCost(int a) {return get( &Arc_Properties::cost, g_, arcsDescriptors_[a]);}







	//----------------------------------------------------------------
	//
	// Cost computation of the "very" short rotations (< CD_min)
	//
	//----------------------------------------------------------------
	bool priceVeryShortRotationsFirstDay();
	bool priceVeryShortRotationsLastDay();
	bool priceVeryShortRotations();
	double costOfVeryShortRotation(int firstDay, vector<int> succ);






	//----------------------------------------------------------------
	//
	// Update of the costs / network for solve function
	//
	//----------------------------------------------------------------

	// FUNCTIONS -- SOLVE
	//
	// Initializes some cost vectors that depend on the nurse
<<<<<<< HEAD
	void initStructuresForSolve();
=======
	void initStructuresForSolve(LiveNurse* nurse, DualCosts * costs, set<pair<int,int> > forbiddenDayShifts, int maxRotationLength);
>>>>>>> 1d5b577d
	// Resets all solutions data (rotations, number of solutions, etc.)
	void resetSolutions();
	// Transforms the solutions found into proper rotations. Returns true if at least one has been added
	bool addRotationsFromPaths(vector< vector< boost::graph_traits<Graph>::edge_descriptor > > paths, vector<spp_spptw_res_cont> resources);
	// Returns the rotation made from the given path
	Rotation rotationFromPath(vector< boost::graph_traits<Graph>::edge_descriptor > path, spp_spptw_res_cont resource);
	// Adds a single rotation to the list of solutions
	void addSingleRotationToListOfSolution();

	// DATA -- COSTS
	//
	// Data structures that associates an arc to the chosen short succession of lowest cost
	map<int,int> shortSuccCDMinIdFromArc_;						// Maps the arcs to the corresponding short rotation ID
	vector3D idBestShortSuccCDMin_;								// For each day k (<= nDays_ - CDMin), shift s, number n, contains the best short succession of size CDMin that starts on day k, and ends with n consecutive days of shift s
	vector<vector<vector<double> > > arcCostBestShortSuccCDMin_;// For each day k (<= nDays_ - CDMin), shift s, number n, contains the cost of the corresponding arc

	// FUNCTIONS -- COSTS
	//
	// Pricing of the short successions : only keep one of them, and the cost of the corresponding arc
	void priceShortSucc();
	// Given a short succession and a start date, returns the cost of the corresponding arc
	double costArcShortSucc(int size, int id, int startDate);
	// Single cost/time change
	inline void updateCost(int a, double cost){boost::put( &Arc_Properties::cost, g_, arcsDescriptors_[a], cost );}
	// Updates the costs depending on the reduced costs given for the nurse
	void updateArcCosts();
	// For tests, must be able to randomly generate costs
	void generateRandomCosts(double minVal, double maxVal);

	// DATA -- FORBIDDEN ARCS AND NODES
	//
	vector< vector<bool> > dayShiftStatus_;
	vector<bool> arcStatus_;
	vector<bool> nodeStatus_;

	// FUNCTIONS -- FORBIDDEN ARCS AND NODES
	//
	// Returns true if the succession succ starting on day k does not violate any forbidden day-shift
	bool canSuccStartHere(vector<int> succ, int firstDay);
	// Forbids some days / shifts
	void forbid(set<pair<int,int> > forbiddenDayShifts);
	// Know if node / arc is forbidden
	inline bool isArcForbidden(int a){return ! arcStatus_[a];}
	inline bool isNodeForbidden(int v){return ! nodeStatus_[v];}
	inline bool isDayShiftForbidden(int k, int s){return ! dayShiftStatus_[k][s];}
	// Forbid a node / arc
	void forbidArc(int a);
	void forbidNode(int v);
	void forbidDayShift(int k, int s);
	// Authorize a node / arc
	void authorizeArc(int a);
	void authorizeNode(int v);
	void authorizeDayShift(int k, int s);
	void resetAuthorizations();
	// Updates the travel time of an arc / node
	inline void updateTime(int a, int time){     boost::put( &Arc_Properties::time, g_, arcsDescriptors_[a], time );}
	inline void updateLat(int v, int time){boost::put( &Vertex_Properties::lat, g_, v, time);}
	// Given an arc, returns the normal travel time (i.e. travel time when authorized)
	int normalTravelTime(int a);
	// Test for random forbidden day-shift
	set< pair<int,int> > randomForbiddenShifts(int nbForbidden);





	//----------------------------------------------------------------
	//
	// Shortest path function with several sinks
	// (modified from boost so that we can give several sink nodes)
	//
	//----------------------------------------------------------------
	template<class Graph,
	         class VertexIndexMap,
	         class EdgeIndexMap,
	         class Resource_Container,
	         class Resource_Extension_Function,
	         class Dominance_Function,
	         class Label_Allocator,
	         class Visitor>
	void r_c_shortest_paths_several_sinks
	( const Graph& g,
	  const VertexIndexMap& vertex_index_map,
	  const EdgeIndexMap& edge_index_map,
	  typename boost::graph_traits<Graph>::vertex_descriptor s,
	  std::vector<typename boost::graph_traits<Graph>::vertex_descriptor> t,
	  // each inner vector corresponds to a pareto-optimal path
	  std::vector<std::vector<typename boost::graph_traits<Graph>::edge_descriptor> >&
	    pareto_optimal_solutions,
	  std::vector<Resource_Container>& pareto_optimal_resource_containers,
	  // to initialize the first label/resource container
	  // and to carry the type information
	  const Resource_Container& rc,
	  const Resource_Extension_Function& ref,
	  const Dominance_Function& dominance,
	  // to specify the memory management strategy for the labels
	  Label_Allocator la,
	  Visitor vis );

	// r_c_shortest_paths_dispatch function (body/implementation)
	template<class Graph,
	         class VertexIndexMap,
	         class EdgeIndexMap,
	         class Resource_Container,
	         class Resource_Extension_Function,
	         class Dominance_Function,
	         class Label_Allocator,
	         class Visitor>
	void r_c_shortest_paths_dispatch_several_sinks
	( const Graph& g,
	  const VertexIndexMap& vertex_index_map,
	  const EdgeIndexMap& /*edge_index_map*/,
	  typename boost::graph_traits<Graph>::vertex_descriptor s,
	  std::vector<typename boost::graph_traits<Graph>::vertex_descriptor> t,
	  // each inner vector corresponds to a pareto-optimal path
	  std::vector
	    <std::vector
	      <typename boost::graph_traits
	        <Graph>::edge_descriptor> >& pareto_optimal_solutions,
	  std::vector
	    <Resource_Container>& pareto_optimal_resource_containers,
	  bool b_all_pareto_optimal_solutions,
	  // to initialize the first label/resource container
	  // and to carry the type information
	  const Resource_Container& rc,
	  Resource_Extension_Function& ref,
	  Dominance_Function& dominance,
	  // to specify the memory management strategy for the labels
	  Label_Allocator /*la*/,
	  Visitor vis );





	//----------------------------------------------------------------
	//
	// Greedy heuristic for the shortest path problem with resource
	// constraints.
	//
	//----------------------------------------------------------------
	bool solveHeuristic();





	//----------------------------------------------------------------
	//
	// Utilities functions
	//
	//----------------------------------------------------------------
	bool succContainsDayShift(int size, int succId, int startDate, int thatDay, int thatShift);
	int mapAntecedent(map<int,int> m, int val);


public:

	// Some getters
	//
	inline int nPaths(){return nPaths_;}
	inline int nLongFound(){return nLongFound_;}
	inline int nVeryShortFound(){return nVeryShortFound_;}

	// Print functions.
	//
	void printGraph();
	string printNode(int v);
	void printAllNodes();
	string printArc(int a);
	void printAllArcs();
	string shortNameNode(int v);
	string printSummaryOfGraph();
	void printShortSucc();
	void printPath(vector< boost::graph_traits<Graph>::edge_descriptor > path, spp_spptw_res_cont ressource);
	void printRotation(Rotation rot);
	void printAllRotations();
	void printForbiddenDayShift();
	void printShortArcs();
	void printActiveSolveOptions();


};


#endif /* SUBPROBLEM_H_ */<|MERGE_RESOLUTION|>--- conflicted
+++ resolved
@@ -667,11 +667,7 @@
 	// FUNCTIONS -- SOLVE
 	//
 	// Initializes some cost vectors that depend on the nurse
-<<<<<<< HEAD
 	void initStructuresForSolve();
-=======
-	void initStructuresForSolve(LiveNurse* nurse, DualCosts * costs, set<pair<int,int> > forbiddenDayShifts, int maxRotationLength);
->>>>>>> 1d5b577d
 	// Resets all solutions data (rotations, number of solutions, etc.)
 	void resetSolutions();
 	// Transforms the solutions found into proper rotations. Returns true if at least one has been added
