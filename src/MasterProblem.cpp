/*
 * MasterProblem.cpp
 *
 *  Created on: 2015-02-23
 *      Author: legraina
 */

#include "MasterProblem.h"
#include "BcpModeler.h"
#include "CbcModeler.h"
#include "ScipModeler.h"
#include "RotationPricer.h"

/* namespace usage */
using namespace std;



//-----------------------------------------------------------------------------
//
//  S t r u c t   R o t a t i o n
//
//  A rotation is a set of shifts for a set of consecutive days.
//  It has a cost and a dual cost (tbd).
//
//-----------------------------------------------------------------------------

void Rotation::computeCost(Scenario* pScenario, Preferences* pPreferences, int horizon){
   //check if pNurse points to a nurse
   if(pNurse_ == NULL)
      Tools::throwError("LiveNurse = NULL");

   /************************************************
    * Compute all the costs of a rotation:
    ************************************************/
   //   double consShiftsCost_ , consDaysWorkedCost_, completeWeekendCost_, preferenceCost_ ;

   //if first day of the planning, check on the past, otherwise 0 (rest)
   int lastShift = (firstDay_==0) ? pNurse_->pStateIni_->shift_ : 0;
   //nbConsShift = number of consecutive shift
   //if first day of the planning, check on the past, otherwise 0
   int nbConsShifts = (firstDay_==0) ? pNurse_->pStateIni_->consShifts_ : 0;
   //consShiftCost = cost of be outside of the interval [min,max] of the consecutives shifts
   consShiftsCost_ = 0;

   //nbConsWorked = number of consecutive worked days
   //if first day of the planning, check on the past , otherwise 0
   int nbConsDaysWorked = (firstDay_==0) ? pNurse_->pStateIni_->consDaysWorked_ : 0;
   //consWorkedCost = cost of be outside of the interval [min,max] of the consecutives worked days
   consDaysWorkedCost_ = 0;

   //cost of not doing the whole weekend
   completeWeekendCost_ = 0;

   //preferencesCost = cost of not respecting preferences
   preferenceCost_ = 0;

   //initial resting cost
   initRestCost_ =  0;

   /*
    * Compute consShiftCost
    */

   // if the initial shift has already exceeded the max, substract now the cost that will be readd later
   if( (firstDay_==0) && (lastShift>0) &&
      (nbConsShifts > pScenario->maxConsShifts_[lastShift])){
      consShiftsCost_ -= (nbConsShifts-pScenario->maxConsShifts_[lastShift])*WEIGHT_CONS_SHIFTS;
   }

   for(int k=firstDay_; k<firstDay_+length_; ++k){
      if(lastShift == shifts_[k]){
         nbConsShifts ++;
         continue;
      }
      if(lastShift > 0){
         int diff = max(pScenario->minConsShifts_[lastShift] - nbConsShifts,
            nbConsShifts-pScenario->maxConsShifts_[lastShift]);
         if(diff>0) {
            consShiftsCost_ += diff * WEIGHT_CONS_SHIFTS;
         }
      }
      //initialize nbConsShifts and lastShift
      nbConsShifts = 1;
      lastShift = shifts_[k];
   }

   //compute consShiftsCost for the last shift
   int diff = max((firstDay_+length_ == horizon) ? 0 : pScenario->minConsShifts_[lastShift] - nbConsShifts,
      nbConsShifts-pScenario->maxConsShifts_[lastShift]);
   if(diff>0) {
      consShiftsCost_ += diff * WEIGHT_CONS_SHIFTS;
   }


   /*
    * Compute consDaysWorkedCost
    */

   nbConsDaysWorked += length_;
   //check if nbConsDaysWorked < min, if finishes on last day, does not count
   if(nbConsDaysWorked < pNurse_->minConsDaysWork() && firstDay_+length_ < horizon)
      consDaysWorkedCost_ += (pNurse_->minConsDaysWork() - nbConsDaysWorked) * WEIGHT_CONS_DAYS_WORK;
   //check if nbConsDaysWorked > max
   else if(nbConsDaysWorked > pNurse_->maxConsDaysWork())
      consDaysWorkedCost_ += (nbConsDaysWorked - pNurse_->maxConsDaysWork()) * WEIGHT_CONS_DAYS_WORK;

   /*
    * Compute completeWeekendCost
    */
   if(pNurse_->needCompleteWeekends()){
      //if first day is a Sunday, the saturday is not worked
      if(Tools::isSunday(firstDay_))
         completeWeekendCost_ += WEIGHT_COMPLETE_WEEKEND;
      //if last day + 1 is a Sunday, the sunday is not worked
      if(Tools::isSunday(firstDay_+length_))
         completeWeekendCost_ += WEIGHT_COMPLETE_WEEKEND;
   }

   /*
    * Compute preferencesCost
    */

   for(int k=firstDay_; k<firstDay_+length_; ++k)
      if(pPreferences->wantsTheShiftOff(pNurse_->id_, k, shifts_[k]))
         preferenceCost_ += WEIGHT_PREFERENCES;

   /*
    * Compute initial resting cost
    */

   if(firstDay_==0 && pNurse_->pStateIni_->shift_==0){
      int diff = pNurse_->minConsDaysOff() - pNurse_->pStateIni_->consDaysOff_;
      initRestCost_ = (diff > 0) ? diff*WEIGHT_CONS_DAYS_OFF : 0;
   }

   /*
    * Compute the sum of the cost and stores it in cost_
    */
<<<<<<< HEAD
=======
   if(false){
	   cout << "# Calcul du cout:" << endl;
	   cout << "#       | Consecutive shifts: " << consShiftsCost_ << endl;
	   cout << "#       | Consecutive days  : " << consDaysWorkedCost_ << endl;
	   cout << "#       | Complete weekends : " << completeWeekendCost_ << endl;
	   cout << "#       | Preferences       : " << preferenceCost_ << endl;
	   cout << "#       | Initial rest      : " << initRestCost_ << endl;
	   cout << "# " << endl;
   }
>>>>>>> afeae0f5

   cost_ = consShiftsCost_ + consDaysWorkedCost_ + completeWeekendCost_ + preferenceCost_ +  initRestCost_;
}


void Rotation::computeDualCost(vector< vector<double> > workDualCosts, vector<double> startWorkDualCosts,
      vector<double> endWorkDualCosts, double workedWeekendDualCost){
      //check if pNurse points to a nurse
      if(pNurse_ == NULL)
         Tools::throwError("LiveNurse = NULL");

      /************************************************
       * Compute all the dual costs of a rotation:
       ************************************************/

      double dualCost(cost_);

      /* Working dual cost */
<<<<<<< HEAD
      for(int k=firstDay_; k<length_; ++k)
=======
      for(int k=firstDay_; k<firstDay_+length_; ++k)
>>>>>>> afeae0f5
         dualCost -= workDualCosts[k][shifts_[k]-1];
      /* Start working dual cost */
      dualCost -= startWorkDualCosts[firstDay_];
      /* Stop working dual cost */
      dualCost -= endWorkDualCosts[firstDay_+length_-1];
      /* Working on weekend */
<<<<<<< HEAD
      if(Tools::isWeekend(firstDay_))
         dualCost -= workedWeekendDualCost;
      for(int k=firstDay_+1; k<length_; ++k)
         if(Tools::isSaturday(k))
            dualCost -= workedWeekendDualCost;

      if(abs(dualCost_ - dualCost) > EPSILON )
         cout << "Bad dual cost" << endl;
=======
      if(Tools::isSunday(firstDay_))
         dualCost -= workedWeekendDualCost;
      for(int k=firstDay_; k<firstDay_+length_; ++k)
         if(Tools::isSaturday(k))
        	 dualCost -= workedWeekendDualCost;


      // Display: set to true if you want to display the details of the cost
      if(false){
    	  cout << "#   | Base cost     : + " << cost_ << endl;
    	  for(int k=firstDay_; k<firstDay_+length_; ++k)
    		  cout << "#   | Work day-shift: - " << workDualCosts[k][shifts_[k]-1] << endl;
    	  cout << "#   | Start work    : - " << startWorkDualCosts[firstDay_] << endl;
    	  cout << "#   | Finish Work   : - " << endWorkDualCosts[firstDay_+length_-1] << endl;
    	  if(Tools::isSunday(firstDay_))
    		  cout << "#   | Weekends      : - " << workedWeekendDualCost << endl;
    	  for(int k=firstDay_; k<firstDay_+length_; ++k)
    		  if(Tools::isSaturday(k))
    			  cout << "#   | Weekends      : - " << workedWeekendDualCost << endl;
    	  std::cout << "#   | ROTATION:" << "  cost=" << cost_ << "  dualCost=" << dualCost_ << "  firstDay=" << firstDay_ << "  length=" << length_ << std::endl;
    	  std::cout << "#               |";
    	  vector<int> allTasks (56);
    	  for(map<int,int>::iterator itTask = shifts_.begin(); itTask != shifts_.end(); ++itTask)
    		  allTasks[itTask->first] = itTask->second;
    	  for(int i=0; i<allTasks.size(); i++){
    		  if(allTasks[i] < 1) std::cout << " |";
    		  else std::cout << allTasks[i] << "|";
    	  }
    	  std::cout << std::endl;
      }

      if(abs(dualCost_ - dualCost) > EPSILON ){
    	  cout << "Bad dual cost: " << dualCost_ << " != " << dualCost << endl;
    	  getchar();
      } else {
    	  cout << "Good dual cost: " << dualCost_ << "==" << dualCost << endl;
      }
>>>>>>> afeae0f5
}


//-----------------------------------------------------------------------------
//
//  C l a s s   M a s t e r P r o b l e m
//
// Build and solve the master problem of the column generation scheme
//
//-----------------------------------------------------------------------------

MasterProblem::MasterProblem(Scenario* pScenario, Demand* pDemand,
   Preferences* pPreferences, vector<State>* pInitState,
   MySolverType solverType, vector<Roster> solution):

   Solver(pScenario, pDemand, pPreferences, pInitState), solverType_(solverType), pPricer_(0), pRule_(0),
   positionsPerSkill_(pScenario->nbSkills_), skillsPerPosition_(pScenario->nbPositions()), rotations_(pScenario->nbNurses_),

   columnVars_(pScenario->nbNurses_), restingVars_(pScenario->nbNurses_), longRestingVars_(pScenario->nbNurses_),
   minWorkedDaysVars_(pScenario->nbNurses_), maxWorkedDaysVars_(pScenario->nbNurses_), maxWorkedWeekendVars_(pScenario->nbNurses_),
   optDemandVars_(pDemand_->nbDays_), skillsAllocVars_(pDemand_->nbDays_),

   restFlowCons_(pScenario->nbNurses_), workFlowCons_(pScenario->nbNurses_),
   minWorkedDaysCons_(pScenario->nbNurses_), maxWorkedDaysCons_(pScenario->nbNurses_), maxWorkedWeekendCons_(pScenario->nbNurses_),
   minDemandCons_(pDemand_->nbDays_), optDemandCons_(pDemand_->nbDays_), feasibleSkillsAllocCons_(pDemand_->nbDays_)
{
   switch(solverType){
   case S_SCIP:
      pModel_ = new BcpModeler(PB_NAME);
      break;
   case S_BCP:
      pModel_ = new BcpModeler(PB_NAME);
      break;
   case S_CBC:
      pModel_ = new CbcModeler(PB_NAME);
   }

   this->preprocessTheNurses();

   /*
    * Build the two vectors linking positions and skills
    */
   for(int p=0; p<skillsPerPosition_.size(); p++){
      vector<int> skills(pScenario->pPositions()[p]->skills_.size());
      for(int sk=0; sk<pScenario->pPositions()[p]->skills_.size(); ++sk)
         skills[sk]=pScenario->pPositions()[p]->skills_[sk];
      skillsPerPosition_[p] = skills;
   }
   for(int sk=0; sk<positionsPerSkill_.size(); sk++){
      vector<int> positions(pScenario->nbPositions());
      int i(0);
      for(int p=0; p<positions.size(); p++)
         if(find(skillsPerPosition_[p].begin(), skillsPerPosition_[p].end(), sk) != skillsPerPosition_[p].end()){
            positions[i]=p;
            ++i;
         }
      positions.resize(i);
      positionsPerSkill_[sk] = positions;
   }

   build();
   initialize(solution);
   pModel_->writeProblem("outfiles/model.lp");
}

MasterProblem::~MasterProblem(){
   delete pPricer_;
   delete pRule_;
   delete pModel_;
}

//build the rostering problem
void MasterProblem::build(){
   /* Rotation constraints */
   buildRotationCons();

   /* Min/Max constraints */
   buildMinMaxCons();

   /* Skills coverage constraints */
   buildSkillsCoverageCons();

   /* Initialize the objects used in the branch and price unless the CBC is used
      to solve the problem
   */
   if (solverType_ != S_CBC) {

     /* Rotation pricer */
     pPricer_ = new RotationPricer(this, "pricer");
     pModel_->addObjPricer(pPricer_);

     /* Branching rule */
     pRule_ = new DiveBranchingRule(this, "branching rule");
     pModel_->addBranchingRule(pRule_);
   }
}

//solve the rostering problem
void MasterProblem::solve(){

  // RqJO: warning, it would be better to define an enumerate type of verbosity
  // levels and create the matching in the Modeler subclasses
  if (solverType_ == S_BCP ) {
    pModel_->setVerbosity(5);
  }
   pModel_->solve();
   pModel_->printStats();
   pModel_->printBestSol();
   storeSolution();
   costsConstrainstsToString();
}
//
//initialize the rostering problem with one column to be feasible if there is no initial solution
//otherwise build the columns corresponding to the initial solution
void MasterProblem::initialize(vector<Roster> solution){
   char* baseName = "initialRotation";

   //if there is no initial solution, we add a column with 1 everywhere for each nurse to be feasible
   if(solution.size() == 0){
      //builg a map of shift -1 everywhere
      map<int,int> shifts;
      for(int k=0; k<pDemand_->nbDays_; ++k)
         shifts.insert(pair<int,int>( k , -1 ));

      for(int i=0; i<pScenario_->nbNurses_; ++i){
         Rotation rotation(shifts, theLiveNurses_[i], bigM);
         addRotation(rotation, baseName);
      }
   }
   //otherwise, rotations are added for each nurse of the initial solution
   else{
      //build the rotations of each nurse
      for(int i=0; i<pScenario_->nbNurses_; ++i){
         //load the roster of nurse i
         Roster roster = solution[i];

         bool workedLastDay = false;
         int lastShift = 0;
         map<int,int> shifts;
         //build all the successive rotation of this nurse
         for(int k=0; k<pDemand_->nbDays_; ++k){
            //shift=0 => rest
            int shift = roster.shift(k);
            //if work, insert the shift in the map
            if(shift>0){
               shifts.insert(pair<int,int>(k, shift));
               lastShift = shift;
               workedLastDay = true;
            }
            else if(shift<0 && lastShift>0){
               shifts.insert(pair<int,int>(k, lastShift));
               workedLastDay = true;
            }
            //if stop to work, build the rotation
            else if(workedLastDay){
               Rotation rotation(shifts, theLiveNurses_[i]);
               rotation.computeCost(pScenario_, pPreferences_, pDemand_->nbDays_);
               addRotation(rotation, baseName);
               shifts.clear();
               lastShift = shift;
               workedLastDay = false;
            }
         }
         //if work on the last day, build the rotation
         if(workedLastDay){
            Rotation rotation(shifts, theLiveNurses_[i]);
            rotation.computeCost(pScenario_, pPreferences_, pDemand_->nbDays_);
            addRotation(rotation, baseName);
            shifts.clear();
         }
      }
   }
}

void MasterProblem::storeSolution(){
   //retrieve a feasible allocation of skills
   vector< vector< vector< vector<double> > > > skillsAllocation(pDemand_->nbDays_);

   for(int k=0; k<pDemand_->nbDays_; ++k){
      vector< vector< vector<double> > > skillsAllocation2(pScenario_->nbShifts_-1);

      for(int s=0; s<pScenario_->nbShifts_-1; ++s){
         vector< vector<double> > skillsAllocation3(pScenario_->nbSkills_);

         for(int sk=0; sk<pScenario_->nbSkills_; ++sk)
            skillsAllocation3[sk] = pModel_->getVarValues(skillsAllocVars_[k][s][sk]);

         skillsAllocation2[s] = skillsAllocation3;
      }
      skillsAllocation[k] = skillsAllocation2;
   }

   //build the rosters
   for(LiveNurse* pNurse: theLiveNurses_)
      for(pair<MyObject*, Rotation> p: rotations_[pNurse->id_])
         if(pModel_->getVarValue(p.first) > 0)
            for(int k=p.second.firstDay_; k<p.second.firstDay_+p.second.length_; ++k){
               bool assigned = false;
               for(int sk=0; sk<pScenario_->nbSkills_; ++sk)
                  if(skillsAllocation[k][p.second.shifts_[k]-1][sk][pNurse->pPosition_->id_] > 0){
                     pNurse->roster_.assignTask(k,p.second.shifts_[k],sk);
                     skillsAllocation[k][p.second.shifts_[k]-1][sk][pNurse->pPosition_->id_] --;
                     assigned = true;
                     break;
                  }
               if(!assigned){
                  char error[255];
                  sprintf(error, "No skill found for Nurse %d on day %d on shift %d", pNurse->id_, k, p.second.shifts_[k]);
                  Tools::throwError((const char*) error);
               }
            }

   //build the states of each nurse
   for(LiveNurse* pNurse: theLiveNurses_)
      pNurse->buildStates();
}

//build the variable of the rotation as well as all the affected constraints with their coefficients
//if s=-1, the nurse i works on all shifts
void MasterProblem::addRotation(Rotation rotation, char* baseName){
	//nurse index
	int i = rotation.pNurse_->id_;

	//Column var, its name, and affected constraints with their coefficients
	MyObject* var;
	char name[255];
	vector<MyObject*> cons;
	vector<double> coeffs;

	/* Rotation constraints */
	addRotationConsToCol(&cons, &coeffs, i, rotation.firstDay_, true, false);
	addRotationConsToCol(&cons, &coeffs, i, rotation.firstDay_+rotation.length_-1, false, true);

	/* Min/Max constraints */
	for(int k=rotation.pNurse_->firstDay_; k<rotation.pNurse_->firstDay_+rotation.length_; ++k){
		//check if the nurse works on a saturday and add it in the constraints
		//not yet added in the constraints maxWorkedWeekend
		if(Tools::isSaturday(k))
			addMinMaxConsToCol(&cons, &coeffs, i, k, true);
		//check if the nurse works on a sunday and does not work on a saturday
		//not yet added in the constraints maxWorkedWeekend
		else if( (k==rotation.pNurse_->firstDay_) && Tools::isSunday(k) )
			addMinMaxConsToCol(&cons, &coeffs, i, k, true);
		//otherwise, do not add in the constraints maxWorkedWeekend
		else
			addMinMaxConsToCol(&cons, &coeffs, i, k);
	}

	/* Skills coverage constraints */
	for(int k=rotation.firstDay_; k<rotation.firstDay_+rotation.length_; ++k)
		addSkillsCoverageConsToCol(&cons, &coeffs, i, k, rotation.shifts_[k]);

	sprintf(name, "%s_N%d_%d",baseName , i, rotations_[i].size());
	pModel_->createIntColumn(&var, name, rotation.cost_, rotation.dualCost_, cons, coeffs);
	rotations_[i].insert(pair<MyObject*,Rotation>(var, rotation));
}

/*
 * Rotation constraints
 */
void MasterProblem::buildRotationCons(){
   char name[255];
   //build the rotation network for each nurse
   for(int i=0; i<pScenario_->nbNurses_; i++){
      int minConsDaysOff(theLiveNurses_[i]->minConsDaysOff()),
         maxConsDaysOff(theLiveNurses_[i]->maxConsDaysOff()),
         initConsDaysOff(theLiveNurses_[i]->pStateIni_->consDaysOff_);
      //=true if we have to compute a cost for resting days exceeding the maximum allowed
      //=false otherwise
      bool const maxRest = (maxConsDaysOff < pDemand_->nbDays_ + initConsDaysOff);
      //number of long resting arcs as function of maxRest
      int const nbLongRestingArcs((maxRest) ? maxConsDaysOff : minConsDaysOff);
      //first day when a rest arc exists =
      //nbLongRestingArcs - number of consecutive worked days in the past
      int const firstRestArc( min( max( 0, nbLongRestingArcs - initConsDaysOff ), pDemand_->nbDays_-1 ) );
      //first day when a restingVar exists: at minimun 1
      //if firstRestArc=0, the first resting arc is a longRestingVar
      int const indexStartRestArc = max(1, firstRestArc);
      //number of resting arcs
      int const nbRestingArcs( pDemand_->nbDays_- indexStartRestArc );

      //initialize vectors
      vector< MyObject* > restingVars2(nbRestingArcs);
      vector< vector<MyObject*> > longRestingVars2(pDemand_->nbDays_);
      vector<MyObject*> restFlowCons2(pDemand_->nbDays_);
      vector<MyObject*> workFlowCons2(pDemand_->nbDays_);

      /*****************************************
       * Creating arcs
       *****************************************/
      for(int k=0; k<pDemand_->nbDays_; ++k){
         /*****************************************
          * first long resting arcs
          *****************************************/
         if(k==0){
            //number of min long resting arcs
            int nbMinRestArcs( max(0, minConsDaysOff - initConsDaysOff) );
            //initialize cost
            int cost (nbMinRestArcs * WEIGHT_CONS_DAYS_OFF);
            Rotation rot = computeInitStateRotation(theLiveNurses_[i]);

            //initialize vectors
            //Must have a minimum of one long resting arcs
            vector<MyObject*> longRestingVars3_0(indexStartRestArc);

            //create minRest arcs
            for(int l=1; l<=nbMinRestArcs; ++l){
               cost -= WEIGHT_CONS_DAYS_OFF;
               sprintf(name, "longRestingVars_N%d_%d_%d", i, 0, l);
               pModel_->createPositiveVar(&longRestingVars3_0[l-1], name, cost+rot.cost_);
               rotations_[i].insert(pair<MyObject*,Rotation>(longRestingVars3_0[l-1], rot));
            }

            //create maxRest arcs, if maxRest=true
            if(maxRest){
               for(int l=1+nbMinRestArcs; l<=firstRestArc; ++l){
                  sprintf(name, "longRestingVars_N%d_%d_%d", i, 0, l);
                  pModel_->createPositiveVar(&longRestingVars3_0[l-1], name, rot.cost_);
                  rotations_[i].insert(pair<MyObject*,Rotation>(longRestingVars3_0[l-1], rot));
               }
            }

            //create the only resting arc (same as a short resting arcs)
            if(firstRestArc == 0){
               sprintf(name, "restingVars_N%d_%d_%d", i, 0, 1);
               pModel_->createPositiveVar(&longRestingVars3_0[0], name, (maxRest) ? WEIGHT_CONS_DAYS_OFF+rot.cost_ : rot.cost_);
               rotations_[i].insert(pair<MyObject*,Rotation>(longRestingVars3_0[0], rot));
            }
            //store vectors
            longRestingVars2[0] = longRestingVars3_0;
         }
         /*****************************************
          * long resting arcs without the first ones
          *****************************************/
         else{
            //number of long resting arcs = min(nbLongRestingArcs, number of possible long resting arcs)
            int nbLongRestingArcs2( min(nbLongRestingArcs, pDemand_->nbDays_-k) );
            //initialize cost
            //if the arc finishes the last day, the cost is 0. Indeed it will be computed on the next planning
            int cost = minConsDaysOff * WEIGHT_CONS_DAYS_OFF;

            //initialize vectors
            vector<MyObject*> longRestingVars3(nbLongRestingArcs2);

            //create minRest arcs
            for(int l=1; l<=minConsDaysOff; ++l){
               cost -= WEIGHT_CONS_DAYS_OFF;
               sprintf(name, "longRestingVars_N%d_%d_%d", i, k, k+l);
               //if arc ends before the last day: normal cost
               if(l < pDemand_->nbDays_-k)
                  pModel_->createPositiveVar(&longRestingVars3[l-1], name, cost);
               //otherwise, arc finishes on last day
               //so: cost=0 and we break the loop
               else{
                  pModel_->createPositiveVar(&longRestingVars3[l-1], name, 0);
                  break;
               }
            }
            //create maxRest arcs, if maxRest=true
            if(maxRest)
               for(int l=1+minConsDaysOff; l<=maxConsDaysOff; ++l){
                  //if exceed last days, break
                  if(l > pDemand_->nbDays_-k)
                     break;
                  sprintf(name, "longRestingVars_N%d_%d_%d", i, k, k+l);
                  pModel_->createPositiveVar(&longRestingVars3[l-1], name, 0);
               }
            //store vectors
            longRestingVars2[k] = longRestingVars3;
         }
         /*****************************************
          * short resting arcs
          *****************************************/
         if(k>=indexStartRestArc){
            sprintf(name, "restingVars_N%d_%d_%d", i, k, k+1);
            pModel_->createPositiveVar(&restingVars2[k-indexStartRestArc], name, (maxRest) ? WEIGHT_CONS_DAYS_OFF : 0);
         }
      }

      /*****************************************
       * Resting nodes constraints
       *****************************************/
      for(int k=0; k<pDemand_->nbDays_; ++k){
         vector<double> coeffs(longRestingVars2[k].size());
         for(int l=0; l<longRestingVars2[k].size(); ++l)
            coeffs[l] = 1;
         sprintf(name, "restingNodes_N%d_%d", i, k);
         //Create flow constraints. out flow = 1 if source node (k=0)
         pModel_->createEQConsLinear(&restFlowCons2[k], name, (k==0) ? 1 : 0,
            longRestingVars2[k], coeffs);
      }

      /*****************************************
       * Working nodes constraints
       *****************************************/
      for(int k=1; k<=pDemand_->nbDays_; ++k){
         //take the min between the number of long resting arcs and the number of possible in arcs
         int nbLongRestingArcs2 = min(nbLongRestingArcs,k);

         vector<MyObject*> vars;
         vector<double> coeffs;
         //add long resting arcs
         for(int l=0; l<nbLongRestingArcs2; ++l){
            //if the long resting arc starts on the source node,
            //check if there exists such an arc
            if( (l > k-1) || (l >= longRestingVars2[k-1-l].size()) )
               break;
            vars.push_back(longRestingVars2[k-1-l][l]);
            //compute in-flow for the sink
            if(k==pDemand_->nbDays_)
               coeffs.push_back(1);
            //compute out-flow
            else
               coeffs.push_back(-1);
         }
         //add resting arcs
         //just 1 out, if first restingVar
         //compute out-flow
         if(k==indexStartRestArc){
            vars.push_back(restingVars2[0]);
            coeffs.push_back(1);
         }
         //just 1 in, if last resting arcs
         //compute in-flow for the sink
         else if (k==pDemand_->nbDays_){
            vars.push_back(restingVars2[restingVars2.size()-1]);
            coeffs.push_back(1);
         }
         //2 otherwise: 1 in and 1 out
         //compute out-flow
         else if(k>indexStartRestArc){
            vars.push_back(restingVars2[k-1-indexStartRestArc]);
            coeffs.push_back(-1);
            vars.push_back(restingVars2[k-indexStartRestArc]);
            coeffs.push_back(1);
         }
         sprintf(name, "workingNodes_N%d_%d", i, k);
         //Create flow constraints. in flow = 1 if sink node (k==pDemand_->nbDays_)
         pModel_->createEQConsLinear(&workFlowCons2[k-1], name, (k==pDemand_->nbDays_) ? 1 : 0,
            vars, coeffs);
      }

      //store vectors
      restingVars_[i] = restingVars2;
      longRestingVars_[i] = longRestingVars2;
      restFlowCons_[i] = restFlowCons2;
      workFlowCons_[i] = workFlowCons2;
   }
}

int MasterProblem::addRotationConsToCol(vector<MyObject*>* cons, vector<double>* coeffs, int i, int k, bool firstDay, bool lastDay){
   //check if the rotation starts on day k
   if(firstDay){
      //compute out-flow
      coeffs->push_back(1.0);
      //add to source constraint
      if(k==0)
         cons->push_back(restFlowCons_[i][0]);
      //add to work node constraint
      else
         cons->push_back(workFlowCons_[i][k-1]);

      return 1;
   }

   //check if the rotation finishes on day k
   else if(lastDay){
      //add to sink constraint
      //compute in-flow
      if(k==pDemand_->nbDays_-1){
         coeffs->push_back(1.0);
         cons->push_back(workFlowCons_[i][pDemand_->nbDays_-1]);
      }
      //add to rest node constraint
      //compute out-flow
      else{
         coeffs->push_back(-1.0);
         cons->push_back(restFlowCons_[i][k+1]);
      }

      return 1;
   }

   return 0;
}

/*
 * Min/Max constraints
 */
void MasterProblem::buildMinMaxCons(){
   char name[255];
   for(int i=0; i<pScenario_->nbNurses_; i++){
      sprintf(name, "minWorkedDaysVar_N%d", i);
      pModel_->createPositiveVar(&minWorkedDaysVars_[i], name, WEIGHT_TOTAL_SHIFTS);
      sprintf(name, "maxWorkedDaysVar_N%d", i);
      pModel_->createPositiveVar(&maxWorkedDaysVars_[i], name, WEIGHT_TOTAL_SHIFTS);
      sprintf(name, "maxWorkedWeekendVar_N%d", i);
      pModel_->createPositiveVar(&maxWorkedWeekendVars_[i], name, WEIGHT_TOTAL_WEEKENDS);

      sprintf(name, "minWorkedDaysCons_N%d", i);
      vector<MyObject*> vars1 = {minWorkedDaysVars_[i]};
      vector<double> coeffs1 = {1};
      pModel_->createGEConsLinear(&minWorkedDaysCons_[i], name, theLiveNurses_[i]->minTotalShifts() - theLiveNurses_[i]->pStateIni_->totalDaysWorked_,
         vars1, coeffs1);

      sprintf(name, "maxWorkedDaysCons_N%d", i);
      vector<MyObject*> vars2 = {maxWorkedDaysVars_[i]};
      vector<double> coeffs2 = {-1};
      pModel_->createLEConsLinear(&maxWorkedDaysCons_[i], name, theLiveNurses_[i]->maxTotalShifts() - theLiveNurses_[i]->pStateIni_->totalDaysWorked_,
         vars2, coeffs2);

      sprintf(name, "maxWorkedWeekendCons_N%d", i);
      vector<MyObject*> vars3 = {maxWorkedWeekendVars_[i]};
      vector<double> coeffs3 = {-1};
      pModel_->createLEConsLinear(&maxWorkedWeekendCons_[i], name, theLiveNurses_[i]->maxTotalWeekends() - theLiveNurses_[i]->pStateIni_->totalWeekendsWorked_,
         vars3, coeffs3);
   }
}

int MasterProblem::addMinMaxConsToCol(vector<MyObject*>* cons, vector<double>* coeffs, int i, int k, bool weekend){
   int nbCons(0);

   ++nbCons;
   cons->push_back(minWorkedDaysCons_[i]);
   coeffs->push_back(1.0);
   ++nbCons;
   cons->push_back(maxWorkedDaysCons_[i]);
   coeffs->push_back(1.0);
   if(weekend){
      ++nbCons;
      cons->push_back(maxWorkedWeekendCons_[i]);
      coeffs->push_back(1.0);
   }

   return nbCons;
}

/*
 * Skills coverage constraints
 */
void MasterProblem::buildSkillsCoverageCons(){
   char name[255];
   for(int k=0; k<pDemand_->nbDays_; k++){
      //initialize vectors
      vector< vector<MyObject*> > optDemandVars1(pScenario_->nbShifts_-1);
      vector< vector< vector<MyObject*> > > skillsAllocVars1(pScenario_->nbShifts_-1);
      vector< vector<MyObject*> > minDemandCons1(pScenario_->nbShifts_-1);
      vector< vector<MyObject*> > optDemandCons1(pScenario_->nbShifts_-1);
      vector< vector<MyObject*> > feasibleSkillsAllocCons1(pScenario_->nbShifts_-1);

      //forget s=0, it's a resting shift
      for(int s=1; s<pScenario_->nbShifts_; s++){
         //initialize vectors
         vector<MyObject*> optDemandVars2(pScenario_->nbSkills_);
         vector< vector<MyObject*> > skillsAllocVars2(pScenario_->nbSkills_);
         vector<MyObject*> minDemandCons2(pScenario_->nbSkills_);
         vector<MyObject*> optDemandCons2(pScenario_->nbSkills_);
         vector<MyObject*> feasibleSkillsAllocCons2(pScenario_->nbPositions());

         for(int sk=0; sk<pScenario_->nbSkills_; sk++){
            //initialize vectors
            vector<MyObject*> skillsAllocVars3(pScenario_->nbPositions());

            //create variables
            sprintf(name, "optDemandVar_%d_%d_%d", k, s, sk);
            pModel_->createPositiveVar(&optDemandVars2[sk], name, WEIGHT_OPTIMAL_DEMAND);
            for(int p=0; p<pScenario_->nbPositions(); p++){
               sprintf(name, "skillsAllocVar_%d_%d_%d_%d", k, s, sk,p);
               pModel_->createIntVar(&skillsAllocVars3[p], name, 0);
            }
            //store vectors
            skillsAllocVars2[sk] = skillsAllocVars3;

            //adding variables and building minimum demand constraints
            vector<MyObject*> vars1(positionsPerSkill_[sk].size());
            vector<double> coeffs1(positionsPerSkill_[sk].size());
            for(int p=0; p<positionsPerSkill_[sk].size(); ++p){
               vars1[p] = skillsAllocVars3[positionsPerSkill_[sk][p]];
               coeffs1[p] = 1;
            }
            sprintf(name, "minDemandCons_%d_%d_%d", k, s, sk);
            pModel_->createFinalGEConsLinear(&minDemandCons2[sk], name, pDemand_->minDemand_[k][s][sk],
               vars1, coeffs1);

            //adding variables and building optimal demand constraints
            vars1.push_back(optDemandVars2[sk]);
            coeffs1.push_back(1);
            sprintf(name, "optDemandCons_%d_%d_%d", k, s, sk);
            pModel_->createFinalGEConsLinear(&optDemandCons2[sk], name, pDemand_->optDemand_[k][s][sk],
               vars1, coeffs1);
         }

         for(int p=0; p<pScenario_->nbPositions(); p++){
            //adding variables and building skills allocation constraints
            int const nonZeroVars3(skillsPerPosition_[p].size());
            vector<MyObject*> vars3(nonZeroVars3);
            vector<double> coeff3(nonZeroVars3);
            for(int sk=0; sk<nonZeroVars3; ++sk){
               vars3[sk] = skillsAllocVars2[skillsPerPosition_[p][sk]][p];
               coeff3[sk] =-1;
            }
            sprintf(name, "feasibleSkillsAllocCons_%d_%d_%d", k, s, p);
            pModel_->createEQConsLinear(&feasibleSkillsAllocCons2[p], name, 0,
               vars3, coeff3);
         }

         //store vectors
         optDemandVars1[s-1] = optDemandVars2;
         skillsAllocVars1[s-1] = skillsAllocVars2;
         minDemandCons1[s-1] = minDemandCons2;
         optDemandCons1[s-1] = optDemandCons2;
         feasibleSkillsAllocCons1[s-1] = feasibleSkillsAllocCons2;
      }

      //store vectors
      optDemandVars_[k] = optDemandVars1;
      skillsAllocVars_[k] = skillsAllocVars1;
      minDemandCons_[k] = minDemandCons1;
      optDemandCons_[k] = optDemandCons1;
      feasibleSkillsAllocCons_[k] = feasibleSkillsAllocCons1;
   }
}

int MasterProblem::addSkillsCoverageConsToCol(vector<MyObject*>* cons, vector<double>* coeffs, int i, int k, int s){
   int nbCons(0);

   int p(theLiveNurses_[i]->pPosition_->id_);
   if(s==-1){
      for(int s0=1; s0<pScenario_->nbShifts_; ++s0){
         ++nbCons;
         cons->push_back(feasibleSkillsAllocCons_[k][s0-1][p]);
         coeffs->push_back(1.0);
      }
   }
   else{
      ++nbCons;
      cons->push_back(feasibleSkillsAllocCons_[k][s-1][p]);
      coeffs->push_back(1.0);
   }

   return nbCons;
}

string MasterProblem::costsConstrainstsToString(){
   stringstream rep;

   double initStateRestCost = getRotationCosts(INIT_REST_COST);
   char buffer[100];
   sprintf(buffer, "%-30s %10.0f \n", "Column costs", getRotationCosts() - initStateRestCost);
   rep << buffer;
   rep << "-----------------------------------------\n";
   sprintf(buffer, "%5s%-25s %10.0f \n", "", "Cons. shifts costs", getRotationCosts(CONS_SHIFTS_COST));
   rep << buffer;
   sprintf(buffer, "%5s%-25s %10.0f \n", "", "Cons. worked days costs", getRotationCosts(CONS_WORKED_DAYS_COST));
   rep << buffer;
   sprintf(buffer, "%5s%-25s %10.0f \n", "", "Complete weekend costs", getRotationCosts(COMPLETE_WEEKEND_COST));
   rep << buffer;
   sprintf(buffer, "%5s%-25s %10.0f \n", "", "Preferences costs", getRotationCosts(PREFERENCE_COST));
   rep << buffer;
   rep << "-----------------------------------------\n";
   double initStateCost = getRotationCosts(TOTAL_COST, true);
   sprintf(buffer, "%-30s %10.0f \n", "History costs (counted)", initStateCost + initStateRestCost);
   rep << buffer;
   sprintf(buffer, "%-30s %10.0f \n", "Resting costs", pModel_->getTotalCost(restingVars_)+pModel_->getTotalCost(longRestingVars_) + initStateRestCost - initStateCost);
   rep << buffer;
   sprintf(buffer, "%-30s %10.0f \n", "Min worked days costs", pModel_->getTotalCost(minWorkedDaysVars_));
   rep << buffer;
   sprintf(buffer, "%-30s %10.0f \n", "Max worked days costs", pModel_->getTotalCost(maxWorkedDaysVars_));
   rep << buffer;
   sprintf(buffer, "%-30s %10.0f \n", "Max worked weekend costs", pModel_->getTotalCost(maxWorkedWeekendVars_));
   rep << buffer;
   sprintf(buffer, "%-30s %10.0f \n", "Coverage costs", pModel_->getTotalCost(optDemandVars_));
   rep << buffer;
   rep << "-----------------------------------------\n";
   rep << "\n";

   cout << rep.str();

   return rep.str();
}

double MasterProblem::getRotationCosts(CostType costType, bool initStateRotation){
   double cost = 0;
   for(map<MyObject*, Rotation> map0: rotations_){
      for(pair<MyObject*, Rotation> rot: map0){
         //if(initStateRotation), search for empty rotation (=rotation for initial state)
         if(initStateRotation && rot.second.shifts_.size()>0)
            continue;
         double value = pModel_->getVarValue(rot.first);
         switch(costType){
         case CONS_SHIFTS_COST: cost += rot.second.consShiftsCost_*value;
         break;
         case CONS_WORKED_DAYS_COST: cost += rot.second.consDaysWorkedCost_*value;
         break;
         case COMPLETE_WEEKEND_COST: cost += rot.second.completeWeekendCost_*value;
         break;
         case PREFERENCE_COST: cost += rot.second.preferenceCost_*value;
         break;
         case INIT_REST_COST: cost += rot.second.initRestCost_*value;
         break;
         default: cost += rot.second.cost_*value;
         break;
         }
      }
   }
   return cost;
}

Rotation MasterProblem::computeInitStateRotation(LiveNurse* pNurse){
   //initialize rotation
   Rotation rot({}, pNurse);

   //compute cost for previous cons worked shifts and days
   int lastShift = pNurse->pStateIni_->shift_;
   if(lastShift>0){
      int nbConsWorkedDays = pNurse->pStateIni_->consDaysWorked_;
      int diff = pNurse->minConsDaysWork() - nbConsWorkedDays;
      rot.consDaysWorkedCost_ += (diff>0) ? diff*WEIGHT_CONS_DAYS_WORK : 0;

      int nbConsShifts = pNurse->pStateIni_->consShifts_;
      int diff2 = pScenario_->minConsShifts_[lastShift] - nbConsShifts;
      rot.consShiftsCost_ += (diff2>0) ? diff2*WEIGHT_CONS_SHIFTS : 0;
   }
   rot.cost_ = rot.consDaysWorkedCost_ + rot.consShiftsCost_;

   return rot;
}<|MERGE_RESOLUTION|>--- conflicted
+++ resolved
@@ -137,8 +137,6 @@
    /*
     * Compute the sum of the cost and stores it in cost_
     */
-<<<<<<< HEAD
-=======
    if(false){
 	   cout << "# Calcul du cout:" << endl;
 	   cout << "#       | Consecutive shifts: " << consShiftsCost_ << endl;
@@ -148,7 +146,6 @@
 	   cout << "#       | Initial rest      : " << initRestCost_ << endl;
 	   cout << "# " << endl;
    }
->>>>>>> afeae0f5
 
    cost_ = consShiftsCost_ + consDaysWorkedCost_ + completeWeekendCost_ + preferenceCost_ +  initRestCost_;
 }
@@ -167,27 +164,13 @@
       double dualCost(cost_);
 
       /* Working dual cost */
-<<<<<<< HEAD
-      for(int k=firstDay_; k<length_; ++k)
-=======
       for(int k=firstDay_; k<firstDay_+length_; ++k)
->>>>>>> afeae0f5
          dualCost -= workDualCosts[k][shifts_[k]-1];
       /* Start working dual cost */
       dualCost -= startWorkDualCosts[firstDay_];
       /* Stop working dual cost */
       dualCost -= endWorkDualCosts[firstDay_+length_-1];
       /* Working on weekend */
-<<<<<<< HEAD
-      if(Tools::isWeekend(firstDay_))
-         dualCost -= workedWeekendDualCost;
-      for(int k=firstDay_+1; k<length_; ++k)
-         if(Tools::isSaturday(k))
-            dualCost -= workedWeekendDualCost;
-
-      if(abs(dualCost_ - dualCost) > EPSILON )
-         cout << "Bad dual cost" << endl;
-=======
       if(Tools::isSunday(firstDay_))
          dualCost -= workedWeekendDualCost;
       for(int k=firstDay_; k<firstDay_+length_; ++k)
@@ -225,7 +208,6 @@
       } else {
     	  cout << "Good dual cost: " << dualCost_ << "==" << dualCost << endl;
       }
->>>>>>> afeae0f5
 }
 
 
