/*
 * MasterProblem.cpp
 *
 *  Created on: 2015-02-23
 *      Author: legraina
 */

#include "MasterProblem.h"
#include "BcpModeler.h"
//#include "CbcModeler.h"
#include "ScipModeler.h"
#include "RotationPricer.h"

/* namespace usage */
using namespace std;



//-----------------------------------------------------------------------------
//
//  S t r u c t   R o t a t i o n
//
//  A rotation is a set of shifts for a set of consecutive days.
//  It has a cost and a dual cost (tbd).
//
//-----------------------------------------------------------------------------

void Rotation::computeCost(Scenario* pScenario, Preferences* pPreferences, int horizon){
   //check if pNurse points to a nurse
   if(pNurse_ == NULL)
      Tools::throwError("LiveNurse = NULL");

   /************************************************
    * Compute all the costs of a rotation:
    ************************************************/
   //   double consShiftsCost_ , consDaysWorkedCost_, completeWeekendCost_, preferenceCost_ ;

   //if first day of the planning, check on the past, otherwise 0 (rest)
   int lastShift = (firstDay_==0) ? pNurse_->pStateIni_->shift_ : 0;
   //nbConsShift = number of consecutive shift
   //if first day of the planning, check on the past, otherwise 0
   int nbConsShifts = (firstDay_==0) ? pNurse_->pStateIni_->consShifts_ : 0;
   //consShiftCost = cost of be outside of the interval [min,max] of the consecutives shifts
   consShiftsCost_ = 0;

   //nbConsWorked = number of consecutive worked days
   //if first day of the planning, check on the past , otherwise 0
   int nbConsDaysWorked = (firstDay_==0) ? pNurse_->pStateIni_->consDaysWorked_ : 0;
   //consWorkedCost = cost of be outside of the interval [min,max] of the consecutives worked days
   consDaysWorkedCost_ = 0 ;

   //cost of not doing the whole weekend
   completeWeekendCost_ = 0;

   //preferencesCost = cost of not respecting preferences
   preferenceCost_ = 0;

   //initial resting cost
   initRestCost_ =  0;

   /*
    * Compute consShiftCost
    */

   // if the initial shift has already exceeded the max, substract now the cost that will be readd later
   if( (firstDay_==0) && (lastShift>0) &&
      (nbConsShifts > pScenario->maxConsShifts_[lastShift])){
      consShiftsCost_ -= (nbConsShifts-pScenario->maxConsShifts_[lastShift])*WEIGHT_CONS_SHIFTS;
   }

   for(int k=firstDay_; k<firstDay_+length_; ++k){
      if(lastShift == shifts_[k]){
         nbConsShifts ++;
         continue;
      }
      if(lastShift > 0){
         int diff = max(pScenario->minConsShifts_[lastShift] - nbConsShifts,
            nbConsShifts-pScenario->maxConsShifts_[lastShift]);
         if(diff>0) {
            consShiftsCost_ += diff * WEIGHT_CONS_SHIFTS;
         }
      }
      //initialize nbConsShifts and lastShift
      nbConsShifts = 1;
      lastShift = shifts_[k];
   }

   //compute consShiftsCost for the last shift
   int diff = max((firstDay_+length_ == horizon) ? 0 : pScenario->minConsShifts_[lastShift] - nbConsShifts,
      nbConsShifts-pScenario->maxConsShifts_[lastShift]);
   if(diff>0) {
      consShiftsCost_ += diff * WEIGHT_CONS_SHIFTS;
   }


   /*
    * Compute consDaysWorkedCost
    */

   // if already worked too much
   double diffDays = nbConsDaysWorked - pNurse_->pContract_->maxConsDaysWork_;
   consDaysWorkedCost_ = (diffDays > 0) ? - diffDays * WEIGHT_CONS_DAYS_WORK : 0 ;

   nbConsDaysWorked += length_;
   //check if nbConsDaysWorked < min, if finishes on last day, does not count
   if(nbConsDaysWorked < pNurse_->minConsDaysWork() && firstDay_+length_ < horizon)
      consDaysWorkedCost_ += (pNurse_->minConsDaysWork() - nbConsDaysWorked) * WEIGHT_CONS_DAYS_WORK;
   //check if nbConsDaysWorked > max
   else if(nbConsDaysWorked > pNurse_->maxConsDaysWork())
      consDaysWorkedCost_ += (nbConsDaysWorked - pNurse_->maxConsDaysWork()) * WEIGHT_CONS_DAYS_WORK;

   /*
    * Compute completeWeekendCost
    */
   if(pNurse_->needCompleteWeekends()){
      //if first day is a Sunday, the saturday is not worked
      if(Tools::isSunday(firstDay_))
         completeWeekendCost_ += WEIGHT_COMPLETE_WEEKEND;
      //if last day + 1 is a Sunday, the sunday is not worked
      if(Tools::isSunday(firstDay_+length_))
         completeWeekendCost_ += WEIGHT_COMPLETE_WEEKEND;
   }

   /*
    * Compute preferencesCost
    */

   for(int k=firstDay_; k<firstDay_+length_; ++k)
      if(pPreferences->wantsTheShiftOff(pNurse_->id_, k, shifts_[k]))
         preferenceCost_ += WEIGHT_PREFERENCES;

   /*
    * Compute initial resting cost
    */

   if(firstDay_==0 && pNurse_->pStateIni_->shift_==0){
      int diff = pNurse_->minConsDaysOff() - pNurse_->pStateIni_->consDaysOff_;
      initRestCost_ = (diff > 0) ? diff*WEIGHT_CONS_DAYS_OFF : 0;
   }

   /*
    * Compute the sum of the cost and stores it in cost_
    */
   if(false){
	   cout << "# Calcul du cout:" << endl;
	   cout << "#       | Consecutive shifts: " << consShiftsCost_ << endl;
	   cout << "#       | Consecutive days  : " << consDaysWorkedCost_ << endl;
	   cout << "#       | Complete weekends : " << completeWeekendCost_ << endl;
	   cout << "#       | Preferences       : " << preferenceCost_ << endl;
	   cout << "#       | Initial rest      : " << initRestCost_ << endl;
	   cout << "# " << endl;
   }

   cost_ = consShiftsCost_ + consDaysWorkedCost_ + completeWeekendCost_ + preferenceCost_ +  initRestCost_;
}


void Rotation::computeDualCost(DualCosts& costs){
      //check if pNurse points to a nurse
      if(pNurse_ == NULL)
         Tools::throwError("LiveNurse = NULL");

      /************************************************
       * Compute all the dual costs of a rotation:
       ************************************************/

      double dualCost(cost_);

      /* Working dual cost */
      for(int k=firstDay_; k<firstDay_+length_; ++k)
         dualCost -= costs.dayShiftWorkCost(k, shifts_[k]-1);
      /* Start working dual cost */
      dualCost -= costs.startWorkCost(firstDay_);
      /* Stop working dual cost */
      dualCost -= costs.endWorkCost(firstDay_+length_-1);
      /* Working on weekend */
      if(Tools::isSunday(firstDay_))
         dualCost -= costs.workedWeekendCost();
      for(int k=firstDay_; k<firstDay_+length_; ++k)
         if(Tools::isSaturday(k))
        	 dualCost -= costs.workedWeekendCost();


      // Display: set to true if you want to display the details of the cost

      if(abs(dualCost_ - dualCost) > EPSILON ){
    	  cout << "# " << endl;
    	  cout << "# " << endl;
    	  cout << "Bad dual cost: " << dualCost_ << " != " << dualCost << endl;
    	  cout << "# " << endl;
    	  cout << "#   | Base cost     : + " << cost_ << endl;

    	  cout << "#       | Consecutive shifts: " << consShiftsCost_ << endl;
    	  cout << "#       | Consecutive days  : " << consDaysWorkedCost_ << endl;
    	  cout << "#       | Complete weekends : " << completeWeekendCost_ << endl;
    	  cout << "#       | Preferences       : " << preferenceCost_ << endl;
    	  cout << "#       | Initial rest      : " << initRestCost_ << endl;

    	  for(int k=firstDay_; k<firstDay_+length_; ++k)
    		  cout << "#   | Work day-shift: - " << costs.dayShiftWorkCost(k, shifts_[k]-1) << endl;
    	  cout << "#   | Start work    : - " << costs.startWorkCost(firstDay_) << endl;
    	  cout << "#   | Finish Work   : - " << costs.endWorkCost(firstDay_+length_-1) << endl;
    	  if(Tools::isSunday(firstDay_))
    		  cout << "#   | Weekends      : - " << costs.workedWeekendCost() << endl;
    	  for(int k=firstDay_; k<firstDay_+length_; ++k)
    		  if(Tools::isSaturday(k))
    			  cout << "#   | Weekends      : - " << costs.workedWeekendCost() << endl;
    	  std::cout << "#   | ROTATION:" << "  cost=" << cost_ << "  dualCost=" << dualCost_ << "  firstDay=" << firstDay_ << "  length=" << length_ << std::endl;
    	  std::cout << "#               |";
    	  vector<int> allTasks (56);
    	  for(map<int,int>::iterator itTask = shifts_.begin(); itTask != shifts_.end(); ++itTask)
    		  allTasks[itTask->first] = itTask->second;
    	  for(int i=0; i<allTasks.size(); i++){
    		  if(allTasks[i] < 1) std::cout << " |";
    		  else std::cout << allTasks[i] << "|";
    	  }
    	  cout << "# " << endl;
    	  cout << "# " << endl;
    	  getchar();
      }
}

//Compare rotations on index
//
bool Rotation::compareId(const Rotation& rot1, const Rotation& rot2){
   return ( rot1.id_ < rot2.id_ );
}

//Compare rotations on cost
//
bool Rotation::compareCost(const Rotation& rot1, const Rotation& rot2){
   if(rot1.cost_ == DBL_MAX || rot2.cost_ == DBL_MAX)
      Tools::throwError("Rotation cost not computed.");
   return ( rot1.cost_ < rot2.cost_ );
}

//Compare rotations on dual cost
//
bool Rotation::compareDualCost(const Rotation& rot1, const Rotation& rot2){
   if(rot1.dualCost_ == DBL_MAX || rot2.dualCost_ == DBL_MAX)
      Tools::throwError("Rotation cost not computed.");
   return ( rot1.dualCost_ < rot2.dualCost_ );
}

//-----------------------------------------------------------------------------
//
//  C l a s s   M a s t e r P r o b l e m
//
// Build and solve the master problem of the column generation scheme
//
//-----------------------------------------------------------------------------

// Default constructor
MasterProblem::MasterProblem(Scenario* pScenario, Demand* pDemand,
   Preferences* pPreferences, vector<State>* pInitState, MySolverType solverType):

   Solver(pScenario, pDemand, pPreferences, pInitState),
   solverType_(solverType), pModel_(0), pPricer_(0), pRule_(0),
   positionsPerSkill_(pScenario->nbSkills_), skillsPerPosition_(pScenario->nbPositions()),
   rotations_(pScenario->nbNurses_), restsPerDay_(pScenario->nbNurses_),

   columnVars_(pScenario->nbNurses_), restingVars_(pScenario->nbNurses_), longRestingVars_(pScenario->nbNurses_),
   minWorkedDaysVars_(pScenario->nbNurses_), maxWorkedDaysVars_(pScenario->nbNurses_), maxWorkedWeekendVars_(pScenario->nbNurses_),
   minWorkedDaysAvgVars_(pScenario->nbNurses_), maxWorkedDaysAvgVars_(pScenario->nbNurses_), maxWorkedWeekendAvgVars_(pScenario_->nbNurses_),
   optDemandVars_(pDemand_->nbDays_),numberOfNursesByPositionVars_(pDemand_->nbDays_), skillsAllocVars_(pDemand_->nbDays_),

   restFlowCons_(pScenario->nbNurses_), workFlowCons_(pScenario->nbNurses_),
   minWorkedDaysCons_(pScenario->nbNurses_), maxWorkedDaysCons_(pScenario->nbNurses_), maxWorkedWeekendCons_(pScenario->nbNurses_),
   minWorkedDaysAvgCons_(pScenario->nbNurses_), maxWorkedDaysAvgCons_(pScenario->nbNurses_), maxWorkedWeekendAvgCons_(pScenario_->nbNurses_),
	 minDemandCons_(pDemand_->nbDays_), optDemandCons_(pDemand_->nbDays_),numberOfNursesByPositionCons_(pDemand_->nbDays_), feasibleSkillsAllocCons_(pDemand_->nbDays_)
{
  // build the model
  this->initializeSolver(solverType);
}

MasterProblem::~MasterProblem(){
   delete pPricer_;
   delete pRule_;
   delete pModel_;
}

// Initialize the solver at construction
//
void MasterProblem::initializeSolver(MySolverType solverType) {
  switch(solverType){
   case S_SCIP:
      pModel_ = new BcpModeler(PB_NAME);
      break;
   case S_BCP:
      pModel_ = new BcpModeler(PB_NAME);
      break;
   case S_CBC:
      pModel_ = new BcpModeler(PB_NAME);
   }

   this->preprocessData();

   /*
    * Build the two vectors linking positions and skills
    */
   for(int p=0; p<skillsPerPosition_.size(); p++){
      vector<int> skills(pScenario_->pPositions()[p]->skills_.size());
      for(int sk=0; sk<pScenario_->pPositions()[p]->skills_.size(); ++sk)
         skills[sk]=pScenario_->pPositions()[p]->skills_[sk];
      skillsPerPosition_[p] = skills;
   }
   for(int sk=0; sk<positionsPerSkill_.size(); sk++){
      vector<int> positions(pScenario_->nbPositions());
      int i(0);
      for(int p=0; p<positions.size(); p++)
         if(find(skillsPerPosition_[p].begin(), skillsPerPosition_[p].end(), sk) != skillsPerPosition_[p].end()){
            positions[i]=p;
            ++i;
         }
      positions.resize(i);
      positionsPerSkill_[sk] = positions;
   }

   // initialize the vectors indicating whether the min/max total constraints
   // with averaged bounds are considered
   for (int i=0; i < pScenario_->nbNurses_; i++) {
     isMinWorkedDaysAvgCons_.push_back(false);
     isMaxWorkedDaysAvgCons_.push_back(false);
     isMaxWorkedWeekendAvgCons_.push_back(false);
   }
}

//build the rostering problem
void MasterProblem::build(){
   /* Rotation constraints */
   buildRotationCons();

   /* Min/Max constraints */
   buildMinMaxCons();

   /* Skills coverage constraints */
   buildSkillsCoverageCons();

   /* Initialize the objects used in the branch and price unless the CBC is used
      to solve the problem
   */
   if (solverType_ != S_CBC) {
     /* Rotation pricer */
     pPricer_ = new RotationPricer(this, "pricer");
     pModel_->addObjPricer(pPricer_);

     /* Branching rule */
     pRule_ = new DiveBranchingRule(this, "branching rule");
     pModel_->addBranchingRule(pRule_);
   }
}

//solve the rostering problem
double MasterProblem::solve(vector<Roster> solution){
   return solve(solution, false);
}
// Main method to evaluate an initial state for a given input and an initial solution
double MasterProblem::evaluate(vector<Roster> solution){
   return solve(solution, true);
}

//solve the rostering problem
double MasterProblem::solve(vector<Roster> solution, bool relaxation){

   // build the model first
   build();

   // input an initial solution
   initialize(solution);

   pModel_->writeProblem("outfiles/model.lp");

   // RqJO: warning, it would be better to define an enumerate type of verbosity
   // levels and create the matching in the Modeler subclasses
   if (solverType_ != S_CBC ) {
      pModel_->setVerbosity(1);
      //cut the branching process at the end of the root node
      if(relaxation)
         pModel_->getParameters().absoluteGap_ = LARGE_SCORE;
      else if (!minTotalShiftsAvg_.empty() || !maxTotalShiftsAvg_.empty() || !weightTotalShiftsAvg_.empty())
         pModel_->getParameters().absoluteGap_ = 0;
   }
   solveWithCatch();
   pModel_->printStats();

   if(!pModel_->printBestSol() or relaxation){
	   cout << "# " << min(pModel_->getRelaxedObjective(), pModel_->getObjective()) << endl;
	   return min(pModel_->getRelaxedObjective(), pModel_->getObjective());
   }

   storeSolution();
   costsConstrainstsToString();
   status_ = FEASIBLE;
   return pModel_->getObjective();
}

void MasterProblem::solveWithCatch(){
   try{
      pModel_->solve();
      status_ = OPTIMAL;
   }catch(OptimalStop& e) {
      status_ = OPTIMAL;
   }catch(FeasibleStop& e) {
      status_ = FEASIBLE;
   }catch(InfeasibleStop& e) {
      status_ = INFEASIBLE;
   }
}

// Solve the rostering problem with parameters

double MasterProblem::solve(SolverParam parameters, vector<Roster> solution){
	pModel_->setParameters(parameters);
	return solve(solution);
}

// Main method to evaluate an initial state for a given input and an initial solution and parameters
//same as solve if not redefine
double MasterProblem::evaluate(SolverParam parameters, vector<Roster> solution){
   pModel_->setParameters(parameters);
	return evaluate(solution);
}

//initialize the rostering problem with one column to be feasible if there is no initial solution
//otherwise build the columns corresponding to the initial solution
void MasterProblem::initialize(vector<Roster> solution){
   char* baseName = "initialRotation";

   //if there is no initial solution, we add a column with 1 everywhere for each nurse to be feasible
   if(solution.size() == 0){
      //builg a map of shift -1 everywhere
      map<int,int> shifts;
      for(int k=0; k<pDemand_->nbDays_; ++k)
         shifts.insert(pair<int,int>( k , -1 ));

      for(int i=0; i<pScenario_->nbNurses_; ++i){
         Rotation rotation(shifts, theLiveNurses_[i], LARGE_SCORE);
         addRotation(rotation, baseName);
      }
   }
   //otherwise, rotations are added for each nurse of the initial solution
   else{
      //build the rotations of each nurse
      for(int i=0; i<pScenario_->nbNurses_; ++i){
         //load the roster of nurse i
         Roster roster = solution[i];

         bool workedLastDay = false;
         int lastShift = 0;
         map<int,int> shifts;
         //build all the successive rotation of this nurse
         for(int k=0; k<pDemand_->nbDays_; ++k){
            //shift=0 => rest
            int shift = roster.shift(k);
            //if work, insert the shift in the map
            if(shift>0){
               shifts.insert(pair<int,int>(k, shift));
               lastShift = shift;
               workedLastDay = true;
            }
            else if(shift<0 && lastShift>0){
               shifts.insert(pair<int,int>(k, lastShift));
               workedLastDay = true;
            }
            //if stop to work, build the rotation
            else if(workedLastDay){
               Rotation rotation(shifts, theLiveNurses_[i]);
               rotation.computeCost(pScenario_, pPreferences_, pDemand_->nbDays_);
               addRotation(rotation, baseName);
               shifts.clear();
               lastShift = shift;
               workedLastDay = false;
            }
         }
         //if work on the last day, build the rotation
         if(workedLastDay){
            Rotation rotation(shifts, theLiveNurses_[i]);
            rotation.computeCost(pScenario_, pPreferences_, pDemand_->nbDays_);
            addRotation(rotation, baseName);
            shifts.clear();
         }
      }
   }
}

void MasterProblem::storeSolution(){
   //retrieve a feasible allocation of skills
   vector< vector< vector< vector<double> > > > skillsAllocation(pDemand_->nbDays_);

   for(int k=0; k<pDemand_->nbDays_; ++k){
      vector< vector< vector<double> > > skillsAllocation2(pScenario_->nbShifts_-1);

      for(int s=0; s<pScenario_->nbShifts_-1; ++s){
         vector< vector<double> > skillsAllocation3(pScenario_->nbSkills_);

         for(int sk=0; sk<pScenario_->nbSkills_; ++sk)
            skillsAllocation3[sk] = pModel_->getVarValues(skillsAllocVars_[k][s][sk]);

         skillsAllocation2[s] = skillsAllocation3;
      }
      skillsAllocation[k] = skillsAllocation2;
   }

   //build the rosters
   for(LiveNurse* pNurse: theLiveNurses_)
      for(pair<MyObject*, Rotation> p: rotations_[pNurse->id_])
         if(pModel_->getVarValue(p.first) > 0)
            for(int k=p.second.firstDay_; k<p.second.firstDay_+p.second.length_; ++k){
               bool assigned = false;
               for(int sk=0; sk<pScenario_->nbSkills_; ++sk)
                  if(skillsAllocation[k][p.second.shifts_[k]-1][sk][pNurse->pPosition_->id_] > 0){
                     pNurse->roster_.assignTask(k,p.second.shifts_[k],sk);
                     skillsAllocation[k][p.second.shifts_[k]-1][sk][pNurse->pPosition_->id_] --;
                     assigned = true;
                     break;
                  }
               if(!assigned){
                  char error[255];
                  sprintf(error, "No skill found for Nurse %d on day %d on shift %d", pNurse->id_, k, p.second.shifts_[k]);
                  Tools::throwError((const char*) error);
               }
            }

   //build the states of each nurse
   for(LiveNurse* pNurse: theLiveNurses_){
      pNurse->buildStates();
      solution_.push_back(pNurse->roster_);
   }
}

//build the variable of the rotation as well as all the affected constraints with their coefficients
//if s=-1, the nurse i works on all shifts
void MasterProblem::addRotation(Rotation& rotation, char* baseName){
	//nurse index
	int i = rotation.pNurse_->id_;

	//Column var, its name, and affected constraints with their coefficients
	MyObject* var;
	char name[255];
	vector<MyObject*> cons;
	vector<double> coeffs;

	/* Rotation constraints */
	addRotationConsToCol(&cons, &coeffs, i, rotation.firstDay_, true, false);
	addRotationConsToCol(&cons, &coeffs, i, rotation.firstDay_+rotation.length_-1, false, true);

	/* Min/Max constraints */
	for(int k=rotation.firstDay_; k<rotation.firstDay_+rotation.length_; ++k){
		//check if the nurse works on a saturday and add it in the constraints
		//not yet added in the constraints maxWorkedWeekend
		if(Tools::isSaturday(k))
			addMinMaxConsToCol(&cons, &coeffs, i, k, true);
		//check if the nurse works on a sunday and does not work on a saturday
		//not yet added in the constraints maxWorkedWeekend
		else if( (k==rotation.firstDay_) && Tools::isSunday(k) )
			addMinMaxConsToCol(&cons, &coeffs, i, k, true);
		//otherwise, do not add in the constraints maxWorkedWeekend
		else
			addMinMaxConsToCol(&cons, &coeffs, i, k, false);
	}

	/* Skills coverage constraints */
	for(int k=rotation.firstDay_; k<rotation.firstDay_+rotation.length_; ++k)
		addSkillsCoverageConsToCol(&cons, &coeffs, i, k, rotation.shifts_[k]);

	sprintf(name, "%s_N%d_%d",baseName , i, rotations_[i].size());
	pModel_->createIntColumn(&var, name, rotation.cost_, rotation.dualCost_, cons, coeffs);
	rotations_[i].insert(pair<MyObject*,Rotation>(var, rotation));
}

/*
 * Rotation constraints
 */
void MasterProblem::buildRotationCons(){
   char name[255];
   //build the rotation network for each nurse
   for(int i=0; i<pScenario_->nbNurses_; i++){
      int minConsDaysOff(theLiveNurses_[i]->minConsDaysOff()),
         maxConsDaysOff(theLiveNurses_[i]->maxConsDaysOff()),
         initConsDaysOff(theLiveNurses_[i]->pStateIni_->consDaysOff_);
      //=true if we have to compute a cost for resting days exceeding the maximum allowed
      //=false otherwise
      bool const maxRest = (maxConsDaysOff < pDemand_->nbDays_ + initConsDaysOff);
      //number of long resting arcs as function of maxRest
      int const nbLongRestingArcs((maxRest) ? maxConsDaysOff : minConsDaysOff);
      //first day when a rest arc exists =
      //nbLongRestingArcs - number of consecutive worked days in the past
      int const firstRestArc( min( max( 0, nbLongRestingArcs - initConsDaysOff ), pDemand_->nbDays_-1 ) );
      //first day when a restingVar exists: at minimun 1
      //if firstRestArc=0, the first resting arc is a longRestingVar
      int const indexStartRestArc = max(1, firstRestArc);
      //number of resting arcs
      int const nbRestingArcs( pDemand_->nbDays_- indexStartRestArc );

      //initialize vectors
      vector< vector< MyObject* > > restsPerDay2(pDemand_->nbDays_);
      vector< MyObject* > restingVars2(nbRestingArcs);
      vector< vector<MyObject*> > longRestingVars2(pDemand_->nbDays_);
      vector<MyObject*> restFlowCons2(pDemand_->nbDays_);
      vector<MyObject*> workFlowCons2(pDemand_->nbDays_);

      /*****************************************
       * Creating arcs
       *****************************************/
      for(int k=0; k<pDemand_->nbDays_; ++k){
         /*****************************************
          * first long resting arcs
          *****************************************/
         if(k==0){
            //number of min long resting arcs
            int nbMinRestArcs( max(0, minConsDaysOff - initConsDaysOff) );
            //initialize cost
            int cost (nbMinRestArcs * WEIGHT_CONS_DAYS_OFF);
            Rotation rot = computeInitStateRotation(theLiveNurses_[i]);

            //initialize vectors
            //Must have a minimum of one long resting arcs
            vector<MyObject*> longRestingVars3_0(indexStartRestArc);

            //create minRest arcs
            for(int l=1; l<=nbMinRestArcs; ++l){
               cost -= WEIGHT_CONS_DAYS_OFF;
               sprintf(name, "longRestingVars_N%d_%d_%d", i, 0, l);
               pModel_->createPositiveVar(&longRestingVars3_0[l-1], name, cost+rot.cost_);
               rotations_[i].insert(pair<MyObject*,Rotation>(longRestingVars3_0[l-1], rot));
               //add this resting arc for each day of rest
               for(int k1=0; k1<l; ++k1)
                  restsPerDay2[k1].push_back(longRestingVars3_0[l-1]);
            }

            //create maxRest arcs, if maxRest=true
            if(maxRest){
               for(int l=1+nbMinRestArcs; l<=firstRestArc; ++l){
                  sprintf(name, "longRestingVars_N%d_%d_%d", i, 0, l);
                  pModel_->createPositiveVar(&longRestingVars3_0[l-1], name, rot.cost_);
                  rotations_[i].insert(pair<MyObject*,Rotation>(longRestingVars3_0[l-1], rot));
                  //add this resting arc for each day of rest
                  for(int k1=0; k1<l; ++k1)
                     restsPerDay2[k1].push_back(longRestingVars3_0[l-1]);
               }
            }

            //create the only resting arc (same as a short resting arcs)
            if(firstRestArc == 0){
               sprintf(name, "restingVars_N%d_%d_%d", i, 0, 1);
               pModel_->createPositiveVar(&longRestingVars3_0[0], name, (maxRest) ? WEIGHT_CONS_DAYS_OFF+rot.cost_ : rot.cost_);
               rotations_[i].insert(pair<MyObject*,Rotation>(longRestingVars3_0[0], rot));
               //add this resting arc for the first day of rest
               restsPerDay2[0].push_back(longRestingVars3_0[0]);
            }
            //store vectors
            longRestingVars2[0] = longRestingVars3_0;
         }
         /*****************************************
          * long resting arcs without the first ones
          *****************************************/
         else{
            //number of long resting arcs = min(nbLongRestingArcs, number of possible long resting arcs)
            int nbLongRestingArcs2( min(nbLongRestingArcs, pDemand_->nbDays_-k) );
            //initialize cost
            //if the arc finishes the last day, the cost is 0. Indeed it will be computed on the next planning
            int cost = minConsDaysOff * WEIGHT_CONS_DAYS_OFF;

            //initialize vectors
            vector<MyObject*> longRestingVars3(nbLongRestingArcs2);

            //create minRest arcs
            for(int l=1; l<=minConsDaysOff; ++l){
               bool doBreak = false;
               cost -= WEIGHT_CONS_DAYS_OFF;
               sprintf(name, "longRestingVars_N%d_%d_%d", i, k, k+l);
               //if arc ends before the last day: normal cost
               if(l < pDemand_->nbDays_-k)
                  pModel_->createPositiveVar(&longRestingVars3[l-1], name, cost);
               //otherwise, arc finishes on last day
               //so: cost=0 and we break the loop
               else{
                  pModel_->createPositiveVar(&longRestingVars3[l-1], name, 0);
                  doBreak = true;
               }
               //add this resting arc for each day of rest
               for(int k1=k; k1<k+l; ++k1)
                  restsPerDay2[k1].push_back(longRestingVars3[l-1]);
               if(doBreak)
                  break;
            }
            //create maxRest arcs, if maxRest=true
            if(maxRest)
               for(int l=1+minConsDaysOff; l<=maxConsDaysOff; ++l){
                  //if exceed last days, break
                  if(l > pDemand_->nbDays_-k)
                     break;
                  sprintf(name, "longRestingVars_N%d_%d_%d", i, k, k+l);
                  pModel_->createPositiveVar(&longRestingVars3[l-1], name, 0);
                  //add this resting arc for each day of rest
                  for(int k1=k; k1<k+l; ++k1)
                     restsPerDay2[k1].push_back(longRestingVars3[l-1]);
               }
            //store vectors
            longRestingVars2[k] = longRestingVars3;
         }
         /*****************************************
          * short resting arcs
          *****************************************/
         if(k>=indexStartRestArc){
            sprintf(name, "restingVars_N%d_%d_%d", i, k, k+1);
            pModel_->createPositiveVar(&restingVars2[k-indexStartRestArc], name, (maxRest) ? WEIGHT_CONS_DAYS_OFF : 0);
            //add this resting arc for this day of rest
            restsPerDay2[k].push_back(restingVars2[k-indexStartRestArc]);
         }
      }

      /*****************************************
       * Resting nodes constraints
       *****************************************/
      for(int k=0; k<pDemand_->nbDays_; ++k){
         vector<double> coeffs(longRestingVars2[k].size());
         for(int l=0; l<longRestingVars2[k].size(); ++l)
            coeffs[l] = 1;
         sprintf(name, "restingNodes_N%d_%d", i, k);
         //Create flow constraints. out flow = 1 if source node (k=0)
         pModel_->createEQConsLinear(&restFlowCons2[k], name, (k==0) ? 1 : 0,
            longRestingVars2[k], coeffs);
      }

      /*****************************************
       * Working nodes constraints
       *****************************************/
      for(int k=1; k<=pDemand_->nbDays_; ++k){
         //take the min between the number of long resting arcs and the number of possible in arcs
         int nbLongRestingArcs2 = min(nbLongRestingArcs,k);

         vector<MyObject*> vars;
         vector<double> coeffs;
         //add long resting arcs
         for(int l=0; l<nbLongRestingArcs2; ++l){
            //if the long resting arc starts on the source node,
            //check if there exists such an arc
            if( (l > k-1) || (l >= longRestingVars2[k-1-l].size()) )
               break;
            vars.push_back(longRestingVars2[k-1-l][l]);
            //compute in-flow for the sink
            if(k==pDemand_->nbDays_)
               coeffs.push_back(1);
            //compute out-flow
            else
               coeffs.push_back(-1);
         }
         //add resting arcs
         //just 1 out, if first restingVar
         //compute out-flow
         if(k==indexStartRestArc){
            vars.push_back(restingVars2[0]);
            coeffs.push_back(1);
         }
         //just 1 in, if last resting arcs
         //compute in-flow for the sink
         else if (k==pDemand_->nbDays_){
            vars.push_back(restingVars2[restingVars2.size()-1]);
            coeffs.push_back(1);
         }
         //2 otherwise: 1 in and 1 out
         //compute out-flow
         else if(k>indexStartRestArc){
            vars.push_back(restingVars2[k-1-indexStartRestArc]);
            coeffs.push_back(-1);
            vars.push_back(restingVars2[k-indexStartRestArc]);
            coeffs.push_back(1);
         }
         sprintf(name, "workingNodes_N%d_%d", i, k);
         //Create flow constraints. in flow = 1 if sink node (k==pDemand_->nbDays_)
         pModel_->createEQConsLinear(&workFlowCons2[k-1], name, (k==pDemand_->nbDays_) ? 1 : 0,
            vars, coeffs);
      }

      //store vectors
      restsPerDay_[i] = restsPerDay2;
      restingVars_[i] = restingVars2;
      longRestingVars_[i] = longRestingVars2;
      restFlowCons_[i] = restFlowCons2;
      workFlowCons_[i] = workFlowCons2;
   }
}

int MasterProblem::addRotationConsToCol(vector<MyObject*>* cons, vector<double>* coeffs, int i, int k, bool firstDay, bool lastDay){
   //check if the rotation starts on day k
   if(firstDay){
      //compute out-flow
      coeffs->push_back(1.0);
      //add to source constraint
      if(k==0)
         cons->push_back(restFlowCons_[i][0]);
      //add to work node constraint
      else
         cons->push_back(workFlowCons_[i][k-1]);

      return 1;
   }

   //check if the rotation finishes on day k
   else if(lastDay){
      //add to sink constraint
      //compute in-flow
      if(k==pDemand_->nbDays_-1){
         coeffs->push_back(1.0);
         cons->push_back(workFlowCons_[i][pDemand_->nbDays_-1]);
      }
      //add to rest node constraint
      //compute out-flow
      else{
         coeffs->push_back(-1.0);
         cons->push_back(restFlowCons_[i][k+1]);
      }

      return 1;
   }

   return 0;
}

/*
 * Min/Max constraints
 */
void MasterProblem::buildMinMaxCons(){
   char name[255];
   for(int i=0; i<pScenario_->nbNurses_; i++){
      LiveNurse* pNurse = theLiveNurses_[i];

      sprintf(name, "minWorkedDaysVar_N%d", i);
      pModel_->createPositiveVar(&minWorkedDaysVars_[i], name, weightTotalShiftsMin_[i]);
      sprintf(name, "maxWorkedDaysVar_N%d", i);
      pModel_->createPositiveVar(&maxWorkedDaysVars_[i], name, weightTotalShiftsMax_[i]);

      sprintf(name, "minWorkedDaysCons_N%d", i);
      vector<MyObject*> vars1 = {minWorkedDaysVars_[i]};
      vector<double> coeffs1 = {1};
      pModel_->createGEConsLinear(&minWorkedDaysCons_[i], name, minTotalShifts_[i], vars1, coeffs1);

      sprintf(name, "maxWorkedDaysCons_N%d", i);
      vector<MyObject*> vars2 = {maxWorkedDaysVars_[i]};
      vector<double> coeffs2 = {-1};
      pModel_->createLEConsLinear(&maxWorkedDaysCons_[i], name, maxTotalShifts_[i], vars2, coeffs2);

      // add constraints on the total number of shifts to satisfy bounds that
      // correspond to the global bounds averaged over the weeks
      // RqJO: commentaire pas si clair, toute suggestion sera appr��ci��e...
      if (!minTotalShiftsAvg_.empty() && !maxTotalShiftsAvg_.empty() && !weightTotalShiftsAvg_.empty()) {

        // only add the constraint if is tighter than the already added constraint
        if (minTotalShiftsAvg_[i] > minTotalShifts_[i]) {
        	sprintf(name, "minWorkedDaysAvgVar_N%d", i);
  	      pModel_->createPositiveVar(&minWorkedDaysAvgVars_[i], name, weightTotalShiftsAvg_[i]);

          sprintf(name, "minWorkedDaysAvgCons_N%d", i);
          vector<MyObject*> varsAvg1 = {minWorkedDaysVars_[i], minWorkedDaysAvgVars_[i]};
          vector<double> coeffsAvg1 = {1,1};
          pModel_->createGEConsLinear(&minWorkedDaysAvgCons_[i], name, minTotalShiftsAvg_[i], varsAvg1, coeffsAvg1);

          isMinWorkedDaysAvgCons_[i] = true;
        }

        if (maxTotalShiftsAvg_[i] < maxTotalShifts_[i]) {
  	      sprintf(name, "maxWorkedDaysAvgVar_N%d", i);
  	      pModel_->createPositiveVar(&maxWorkedDaysAvgVars_[i], name, weightTotalShiftsAvg_[i]);

  	      sprintf(name, "maxWorkedDaysAvgCons_N%d", i);
  	      vector<MyObject*> varsAvg2 = {maxWorkedDaysVars_[i],maxWorkedDaysAvgVars_[i]};
  	      vector<double> coeffsAvg2 = {-1,-1};
  	      pModel_->createLEConsLinear(&maxWorkedDaysAvgCons_[i], name, maxTotalShiftsAvg_[i], varsAvg2, coeffsAvg2);

          isMaxWorkedDaysAvgCons_[i] = true;
        }
	    }

      sprintf(name, "maxWorkedWeekendVar_N%d", i);
      pModel_->createPositiveVar(&maxWorkedWeekendVars_[i], name, weightTotalWeekendsMax_[i]);

      sprintf(name, "maxWorkedWeekendCons_N%d", i);
      vector<MyObject*> vars3 = {maxWorkedWeekendVars_[i]};
      vector<double> coeffs3 = {-1};
      pModel_->createLEConsLinear(&maxWorkedWeekendCons_[i], name, maxTotalWeekends_[i],
         vars3, coeffs3);

<<<<<<< HEAD
      if ( !maxTotalWeekendsAvg_.empty()  && !weightTotalWeekendsAvg_.empty() && maxTotalWeekendsAvg_[i] < maxTotalWeekends_[i]) {
=======
      if ( !maxTotalWeekendsAvg_.empty()  && !weightTotalWeekendsAvg_.empty() ){
//      && maxTotalWeekendsAvg_[i] < theLiveNurses_[i]->maxTotalWeekends() - theLiveNurses_[i]->pStateIni_->totalWeekendsWorked_) {

>>>>>>> 27633211
      	sprintf(name, "maxWorkedWeekendAvgVar_N%d", i);
      	pModel_->createPositiveVar(&maxWorkedWeekendAvgVars_[i], name, weightTotalWeekendsAvg_[i]);

      	sprintf(name, "maxWorkedWeekendAvgCons_N%d", i);
//	      vector<MyObject*> varsAvg3 = {maxWorkedWeekendVars_[i],maxWorkedWeekendAvgVars_[i]};
//	      vector<double> coeffsAvg3 = {-1,-1};
         vector<MyObject*> varsAvg3 = {maxWorkedWeekendAvgVars_[i]};
         vector<double> coeffsAvg3 = {-1 };
	      pModel_->createLEConsLinear(&maxWorkedWeekendAvgCons_[i], name, maxTotalWeekendsAvg_[i]- theLiveNurses_[i]->pStateIni_->totalWeekendsWorked_,
          varsAvg3, coeffsAvg3);

        isMaxWorkedWeekendAvgCons_[i] = true;

        cout << "prout" << endl;
        getchar();
	    }
   }
}

int MasterProblem::addMinMaxConsToCol(vector<MyObject*>* cons, vector<double>* coeffs, int i, int k, bool weekend){
   int nbCons(0);

   ++nbCons;
   cons->push_back(minWorkedDaysCons_[i]);
   coeffs->push_back(1.0);
   ++nbCons;
   cons->push_back(maxWorkedDaysCons_[i]);
   coeffs->push_back(1.0);
   if (isMinWorkedDaysAvgCons_[i]) {
     ++nbCons;
     cons->push_back(minWorkedDaysAvgCons_[i]);
     coeffs->push_back(1.0);
   }
   if (isMaxWorkedDaysAvgCons_[i]) {
     ++nbCons;
     cons->push_back(maxWorkedDaysAvgCons_[i]);
     coeffs->push_back(1.0);
   }


   if(weekend){
      ++nbCons;
      cons->push_back(maxWorkedWeekendCons_[i]);
      coeffs->push_back(1.0);

      if (isMaxWorkedWeekendAvgCons_[i]) {
        ++nbCons;
        cons->push_back(maxWorkedWeekendAvgCons_[i]);
        coeffs->push_back(1.0);
      }
   }



   return nbCons;
}

/*
 * Skills coverage constraints
 */
void MasterProblem::buildSkillsCoverageCons(){
   char name[255];
   for(int k=0; k<pDemand_->nbDays_; k++){
      //initialize vectors
      vector< vector<MyObject*> > optDemandVars1(pScenario_->nbShifts_-1);
      vector< vector<MyObject*> > numberOfNursesByPositionVars1(pScenario_->nbShifts_-1);
      vector< vector< vector<MyObject*> > > skillsAllocVars1(pScenario_->nbShifts_-1);
      vector< vector<MyObject*> > minDemandCons1(pScenario_->nbShifts_-1);
      vector< vector<MyObject*> > optDemandCons1(pScenario_->nbShifts_-1);
      vector< vector<MyObject*> > numberOfNursesByPositionCons1(pScenario_->nbShifts_-1);
      vector< vector<MyObject*> > feasibleSkillsAllocCons1(pScenario_->nbShifts_-1);

      //forget s=0, it's a resting shift
      for(int s=1; s<pScenario_->nbShifts_; s++){
         //initialize vectors
         vector<MyObject*> optDemandVars2(pScenario_->nbSkills_);
         vector<MyObject*> numberOfNursesByPositionVars2(pScenario_->nbPositions());
         vector< vector<MyObject*> > skillsAllocVars2(pScenario_->nbSkills_);
         vector<MyObject*> minDemandCons2(pScenario_->nbSkills_);
         vector<MyObject*> optDemandCons2(pScenario_->nbSkills_);
         vector<MyObject*> numberOfNursesByPositionCons2(pScenario_->nbPositions());
         vector<MyObject*> feasibleSkillsAllocCons2(pScenario_->nbPositions());

         for(int sk=0; sk<pScenario_->nbSkills_; sk++){
            //initialize vectors
            vector<MyObject*> skillsAllocVars3(pScenario_->nbPositions());

            //create variables
            sprintf(name, "optDemandVar_%d_%d_%d", k, s, sk);
            pModel_->createPositiveVar(&optDemandVars2[sk], name, WEIGHT_OPTIMAL_DEMAND);
            for(int p=0; p<pScenario_->nbPositions(); p++){
               sprintf(name, "skillsAllocVar_%d_%d_%d_%d", k, s, sk,p);
               pModel_->createIntVar(&skillsAllocVars3[p], name, 0);
            }
            //store vectors
            skillsAllocVars2[sk] = skillsAllocVars3;

            //adding variables and building minimum demand constraints
            vector<MyObject*> vars1(positionsPerSkill_[sk].size());
            vector<double> coeffs1(positionsPerSkill_[sk].size());
            for(int p=0; p<positionsPerSkill_[sk].size(); ++p){
               vars1[p] = skillsAllocVars3[positionsPerSkill_[sk][p]];
               coeffs1[p] = 1;
            }
            sprintf(name, "minDemandCons_%d_%d_%d", k, s, sk);
            pModel_->createFinalGEConsLinear(&minDemandCons2[sk], name, pDemand_->minDemand_[k][s][sk],
               vars1, coeffs1);

            //adding variables and building optimal demand constraints
            vars1.push_back(optDemandVars2[sk]);
            coeffs1.push_back(1);
            sprintf(name, "optDemandCons_%d_%d_%d", k, s, sk);
            pModel_->createFinalGEConsLinear(&optDemandCons2[sk], name, pDemand_->optDemand_[k][s][sk],
               vars1, coeffs1);
         }

         for(int p=0; p<pScenario_->nbPositions(); p++){
            //creating variables
            sprintf(name, "nursesNumber_%d_%d_%d", k, s, p);
            pModel_->createIntVar(&numberOfNursesByPositionVars2[p], name, 0);
            //adding variables and building number of nurses constraints
            vector<MyObject*> vars3;
            vector<double> coeff3;
            vars3.push_back(numberOfNursesByPositionVars2[p]);
            coeff3.push_back(-1);
            sprintf(name, "nursesNumberCons_%d_%d_%d", k, s, p);
            pModel_->createEQConsLinear(&numberOfNursesByPositionCons2[p], name, 0,
               vars3, coeff3);

            //adding variables and building skills allocation constraints
            int const nonZeroVars4(1+skillsPerPosition_[p].size());
            vector<MyObject*> vars4(nonZeroVars4);
            vector<double> coeff4(nonZeroVars4);
            vars4[0] = numberOfNursesByPositionVars2[p];
            coeff4[0] = 1;
            for(int sk=1; sk<nonZeroVars4; ++sk){
               vars4[sk] = skillsAllocVars2[skillsPerPosition_[p][sk-1]][p];
               coeff4[sk] =-1;
            }
            sprintf(name, "feasibleSkillsAllocCons_%d_%d_%d", k, s, p);
            pModel_->createEQConsLinear(&feasibleSkillsAllocCons2[p], name, 0,
               vars4, coeff4);
         }

         //store vectors
         optDemandVars1[s-1] = optDemandVars2;
         numberOfNursesByPositionVars1 [s-1] = numberOfNursesByPositionVars2;
         skillsAllocVars1[s-1] = skillsAllocVars2;
         minDemandCons1[s-1] = minDemandCons2;
         optDemandCons1[s-1] = optDemandCons2;
         numberOfNursesByPositionCons1 [s-1] = numberOfNursesByPositionCons2;
         feasibleSkillsAllocCons1[s-1] = feasibleSkillsAllocCons2;
      }

      //store vectors
      optDemandVars_[k] = optDemandVars1;
      numberOfNursesByPositionVars_[k] = numberOfNursesByPositionVars1;
      skillsAllocVars_[k] = skillsAllocVars1;
      minDemandCons_[k] = minDemandCons1;
      optDemandCons_[k] = optDemandCons1;
      numberOfNursesByPositionCons_[k] = numberOfNursesByPositionCons1;
      feasibleSkillsAllocCons_[k] = feasibleSkillsAllocCons1;
   }
}

int MasterProblem::addSkillsCoverageConsToCol(vector<MyObject*>* cons, vector<double>* coeffs, int i, int k, int s){
   int nbCons(0);

   int p(theLiveNurses_[i]->pPosition_->id_);
   if(s==-1){
      for(int s0=1; s0<pScenario_->nbShifts_; ++s0){
         ++nbCons;
         cons->push_back(numberOfNursesByPositionCons_[k][s0-1][p]);
         coeffs->push_back(1.0);
      }
   }
   else{
      ++nbCons;
      cons->push_back(numberOfNursesByPositionCons_[k][s-1][p]);
      coeffs->push_back(1.0);
   }

   return nbCons;
}

string MasterProblem::costsConstrainstsToString(){
   stringstream rep;

   double initStateRestCost = getRotationCosts(INIT_REST_COST);
   char buffer[100];
   sprintf(buffer, "%-30s %10.0f \n", "Column costs", getRotationCosts() - initStateRestCost);
   rep << buffer;
   rep << "-----------------------------------------\n";
   sprintf(buffer, "%5s%-25s %10.0f \n", "", "Cons. shifts costs", getRotationCosts(CONS_SHIFTS_COST));
   rep << buffer;
   sprintf(buffer, "%5s%-25s %10.0f \n", "", "Cons. worked days costs", getRotationCosts(CONS_WORKED_DAYS_COST));
   rep << buffer;
   sprintf(buffer, "%5s%-25s %10.0f \n", "", "Complete weekend costs", getRotationCosts(COMPLETE_WEEKEND_COST));
   rep << buffer;
   sprintf(buffer, "%5s%-25s %10.0f \n", "", "Preferences costs", getRotationCosts(PREFERENCE_COST));
   rep << buffer;
   rep << "-----------------------------------------\n";
   double initStateCost = getRotationCosts(TOTAL_COST, true);
   sprintf(buffer, "%-30s %10.0f \n", "History costs (counted)", initStateCost + initStateRestCost);
   rep << buffer;
   sprintf(buffer, "%-30s %10.0f \n", "Resting costs", pModel_->getTotalCost(restingVars_)+pModel_->getTotalCost(longRestingVars_) + initStateRestCost - initStateCost);
   rep << buffer;
   sprintf(buffer, "%-30s %10.0f \n", "Min worked days costs", pModel_->getTotalCost(minWorkedDaysVars_));
   rep << buffer;
   sprintf(buffer, "%-30s %10.0f \n", "Max worked days costs", pModel_->getTotalCost(maxWorkedDaysVars_));
   rep << buffer;
   sprintf(buffer, "%-30s %10.0f \n", "Max worked weekend costs", pModel_->getTotalCost(maxWorkedWeekendVars_));
   rep << buffer;
   sprintf(buffer, "%-30s %10.0f \n", "Coverage costs", pModel_->getTotalCost(optDemandVars_));
   rep << buffer;
   rep << "-----------------------------------------\n";
   rep << "\n";

   cout << rep.str();

   return rep.str();
}

double MasterProblem::getRotationCosts(CostType costType, bool initStateRotation){
   double cost = 0;
   for(map<MyObject*, Rotation> map0: rotations_){
      for(pair<MyObject*, Rotation> rot: map0){
         //if(initStateRotation), search for empty rotation (=rotation for initial state)
         if(initStateRotation && rot.second.shifts_.size()>0)
            continue;
         double value = pModel_->getVarValue(rot.first);
         switch(costType){
         case CONS_SHIFTS_COST: cost += rot.second.consShiftsCost_*value;
         break;
         case CONS_WORKED_DAYS_COST: cost += rot.second.consDaysWorkedCost_*value;
         break;
         case COMPLETE_WEEKEND_COST: cost += rot.second.completeWeekendCost_*value;
         break;
         case PREFERENCE_COST: cost += rot.second.preferenceCost_*value;
         break;
         case INIT_REST_COST: cost += rot.second.initRestCost_*value;
         break;
         default: cost += rot.second.cost_*value;
         break;
         }
      }
   }
   return cost;
}

Rotation MasterProblem::computeInitStateRotation(LiveNurse* pNurse){
   //initialize rotation
   Rotation rot({}, pNurse);

   //compute cost for previous cons worked shifts and days
   int lastShift = pNurse->pStateIni_->shift_;
   if(lastShift>0){
      int nbConsWorkedDays = pNurse->pStateIni_->consDaysWorked_;
      int diff = pNurse->minConsDaysWork() - nbConsWorkedDays;
      rot.consDaysWorkedCost_ += (diff>0) ? diff*WEIGHT_CONS_DAYS_WORK : 0;

      int nbConsShifts = pNurse->pStateIni_->consShifts_;
      int diff2 = pScenario_->minConsShifts_[lastShift] - nbConsShifts;
      rot.consShiftsCost_ += (diff2>0) ? diff2*WEIGHT_CONS_SHIFTS : 0;
   }
   rot.cost_ = rot.consDaysWorkedCost_ + rot.consShiftsCost_;

   return rot;
}<|MERGE_RESOLUTION|>--- conflicted
+++ resolved
@@ -881,13 +881,9 @@
       pModel_->createLEConsLinear(&maxWorkedWeekendCons_[i], name, maxTotalWeekends_[i],
          vars3, coeffs3);
 
-<<<<<<< HEAD
-      if ( !maxTotalWeekendsAvg_.empty()  && !weightTotalWeekendsAvg_.empty() && maxTotalWeekendsAvg_[i] < maxTotalWeekends_[i]) {
-=======
       if ( !maxTotalWeekendsAvg_.empty()  && !weightTotalWeekendsAvg_.empty() ){
 //      && maxTotalWeekendsAvg_[i] < theLiveNurses_[i]->maxTotalWeekends() - theLiveNurses_[i]->pStateIni_->totalWeekendsWorked_) {
 
->>>>>>> 27633211
       	sprintf(name, "maxWorkedWeekendAvgVar_N%d", i);
       	pModel_->createPositiveVar(&maxWorkedWeekendAvgVars_[i], name, weightTotalWeekendsAvg_[i]);
 
