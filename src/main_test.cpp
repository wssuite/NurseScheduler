--- conflicted
+++ resolved
@@ -39,36 +39,7 @@
    vector<int> numberWeek = {1, 2, 3, 3};
 
 
-<<<<<<< HEAD
-   // Write aggregate information on the cover capacity of the staff
-   // (TBD)
-
-   //Compute initial solution
-   //
-   Greedy* pGreedy =
-      new Greedy(pScen, pWeekDemand,   pScen->pWeekPreferences(), pScen->pInitialState());
-
-   // Instantiate the solver class as a test
-   //
-   MasterProblem* pBCP =
-      new MasterProblem(pScen, pWeekDemand,   pScen->pWeekPreferences(), pScen->pInitialState(), S_BCP);//, pGreedy->getSolution());
-   pBCP->solve();
-
-   // Write the solution in the required output format
-   vector<string> solutions = pBCP->solutionToString(pScen->nbWeeks());
-   for(int w=0; w<pScen->nbWeeks(); ++w){
-      int thisWeek = w+pScen->thisWeek();
-      char solutionFile[30];
-      snprintf ( solutionFile, 30, "outfiles/Sol-%s-%d-%d.txt", inst, numberWeek[w], thisWeek );
-      Tools::LogOutput solutionStream(solutionFile);
-      solutionStream << solutions[w];
-   }
-
-   // Write the solution in an output file
-   outStream << pBCP->solutionToLogString();
-=======
    testMultipleWeeksDeterministic(data, inst, 0, numberWeek, GENCOL, "outfiles/");
->>>>>>> 0d000468
 
    // Display the total time spent in the algorithm
    timertotal->stop();
