//
//  main_test.cpp
//  RosterDesNurses
//
//  Created by Jeremy Omer on 04/03/2015.
//  Copyright (c) 2015 Jeremy Omer. All rights reserved.
//

#include "main_test.h"
#include "ReadWrite.h"
#include "DemandGenerator.h"
#include "Greedy.h"
#include "MasterProblem.h"
#include "StochasticSolver.h"
#include "SubProblem.h"
#include "CbcModeler.h"
#include "MyTools.h"


void main_test()
{
	testFunction_Antoine();
<<<<<<< HEAD
//	testFunction_Jeremy();
=======
	//testFunction_Jeremy();
>>>>>>> branch 'master' of https://github.com/jeremyomer/RosterDesNurses
	//testFunction_Samuel();
}

// Function for testing parts of the code (Antoine)
void testFunction_Antoine(){

   // Time the complete execution of the algorithm
   Tools::Timer* timertotal = new Tools::Timer();
   timertotal->init();
   timertotal->start();

   // Create a log file
   string logFile = "logs/test.log";
   Tools::LogOutput logStream(logFile);

   //Create an output file
   string outFile = "outfiles/test.out";
   Tools::LogOutput outStream(outFile);

   string data = "testdatasets/";// testdatasets datasets
   const char* inst = "n005w4";// n100w4 n030w4 n005w4

   string scenarPath = data + inst + "/Sc-" + inst + ".txt";
   //n005w4: {1, 2, 3, 3}
   //n012w8: {3, 5, 0, 2, 0, 4, 5, 2}
   vector<int> numberWeek = {1, 2, 3, 3};
   vector<string> weekPaths(numberWeek.size());
   for(int i=0; i<numberWeek.size(); ++i){
      string path = data + inst + "/WD-" + inst + "-"+std::to_string(numberWeek[i])+".txt";
      weekPaths[i] = path;
   }
   string firstHistoryPath = data + inst + "/H0-" + inst + "-0.txt";

   // Read the input data from files
   Scenario* pScen = ReadWrite::readScenario(scenarPath);
   Demand* pWeekDemand = ReadWrite::readWeeks(weekPaths, pScen);
   ReadWrite::readHistory(firstHistoryPath,pScen);

   // Check that the scenario was read properly
   //
   // logStream << *pScen << std::endl;
   logStream << pScen->toString() << std::endl;
   logStream << pWeekDemand->toString(true) << std::endl;

   // Write the aggregate information on the demand
   //


   // Write aggregate information on the cover capacity of the staff
   // (TBD)

   //Compute initial solution
   //
   Greedy* pGreedy =
      new Greedy(pScen, pWeekDemand,   pScen->pWeekPreferences(), pScen->pInitialState());
//   while(!pGreedy->constructiveGreedy())
//      cout << "No solution found by the greedy." << endl;
//   outStream << pGreedy->solutionToLogString();

	return;

   // Instantiate the solver class as a test
   //
   MasterProblem* pBCP =
      new MasterProblem(pScen, pWeekDemand,   pScen->pWeekPreferences(), pScen->pInitialState(), S_BCP);//, pGreedy->getSolution());
   pBCP->solve();

   // Write the solution in the required output format
   vector<string> solutions = pBCP->solutionToString(pScen->nbWeeks());
   for(int w=0; w<pScen->nbWeeks(); ++w){
      int thisWeek = w+pScen->thisWeek();
      char solutionFile[30];
      snprintf ( solutionFile, 30, "outfiles/Sol-%s-%d-%d.txt", inst, numberWeek[w], thisWeek );
      Tools::LogOutput solutionStream(solutionFile);
      solutionStream << solutions[w];
   }

   // Write the solution in an output file
   outStream << pBCP->solutionToLogString();

   // Display the total time spent in the algorithm
   timertotal->stop();
   logStream.print("Total time spent in the algorithm : ");
   logStream.print(timertotal->dSinceInit());
   logStream.print("\n");


   // free the allocated pointers
   //
   //   delete vrp;
   delete timertotal;
   delete pWeekDemand;
   delete pScen;
   delete pGreedy;
   delete pBCP;
}

// Function for testing parts of the code (Jeremy)
void testFunction_Jeremy(){

   // Time the complete execution of the algorithm
   Tools::Timer* timertotal = new Tools::Timer();
   timertotal->init();
   timertotal->start();

   /************************************************************************
   * Go through the demands of the directory to find invariants in the demand
   *************************************************************************/

   // ReadWrite::compareDemands("testdatasets/n005w4","outfiles/comparedemands_n005w4.log");

   /************************************************************************
   * Initialize the week scenario by reading the input files
   *************************************************************************/

   Scenario* pScen(0);
   pScen = initializeScenario("datasets/n030w4/Sc-n030w4.txt",
      "datasets/n030w4/WD-n030w4-1.txt", "datasets/n030w4/H0-n030w4-0.txt","outfiles/inputdata.log");

   /************************************************************************
   * Test the random demand generator
   *************************************************************************/
   testRandomDemandGenerator(1,"outfiles/randomdemands.out",pScen);

   /****************************************
   * Run the greedy to get an initial solution
   *****************************************/

   Greedy* pGreedy =
      new Greedy(pScen, pScen->pWeekDemand(), pScen->pWeekPreferences(), pScen->pInitialState());
   pGreedy->constructiveGreedy();

   // Write the solution in the required output format
   string greedyFile = "outfiles/greedy.out";
   Tools::LogOutput greedyStream(greedyFile);
   greedyStream << pGreedy->solutionToString();

   // Write the solution and advanced information in a more convenient format
   string greedyLog = "outfiles/greedylog.out";
   Tools::LogOutput greedyLogStream(greedyLog);
   greedyLogStream << pGreedy->solutionToLogString();

   /****************************************
   * Test the CBC modeler
   *****************************************/
   std::vector<Roster> solIni = pGreedy->getSolution();
   testCbc(pScen, pScen->pWeekDemand(), pScen->pWeekPreferences(), pScen->pInitialState(),solIni);


   // Display the total time spent in the tests
   //
   timertotal->stop();
    Tools::LogOutput logStream("outfiles/execution.log");
   logStream.print("Total time spent in the tests : ");
   logStream.print(timertotal->dSinceInit());
   logStream.print("\n");

   // free the allocated pointers
   //
   delete timertotal;
   delete pScen;
   delete pGreedy;
}

// Function for testing parts of the code (Samuel)
void testFunction_Samuel(){

      // Time the complete execution of the algorithm
      Tools::Timer* timertotal = new Tools::Timer();
      timertotal->init();
      timertotal->start();

      // Create a log file
      string logFile = "logs/test.log";
      Tools::LogOutput logStream(logFile);

      //Create an output file
      string outFile = "outfiles/test.out";
      Tools::LogOutput outStream(outFile);

<<<<<<< HEAD
      string data = "datasets/";// testdatasets datasets
      const char* inst = "n030w4";// n100w4 n030w4 n005w4
=======
	   string data = "datasets/";// testdatasets datasets
	   const char* inst = "n030w4";// n100w4 n030w4 n005w4 n012w8
>>>>>>> branch 'master' of https://github.com/jeremyomer/RosterDesNurses

<<<<<<< HEAD
      string scenarPath = data + inst + "/Sc-" + inst + ".txt";
      //n005w4: {1, 2, 3, 3}
      //n012w8: {3, 5, 0, 2, 0, 4, 5, 2}
      vector<int> numberWeek = {1,2,5,0};
      vector<string> weekPaths(numberWeek.size());
      for(int i=0; i<numberWeek.size(); ++i){
         string path = data + inst + "/WD-" + inst + "-"+std::to_string(numberWeek[i])+".txt";
         weekPaths[i] = path;
      }
      string firstHistoryPath = data + inst + "/H0-" + inst + "-0.txt";
=======
	   string scenarPath = data + inst + "/Sc-" + inst + ".txt";
	   //n005w4: {1, 2, 3, 3}
	   //n012w8: {3, 5, 0, 2, 0, 4, 5, 2}
	   vector<int> numberWeek = {1, 2, 3, 3};
	   vector<string> weekPaths(numberWeek.size());
	   for(int i=0; i<numberWeek.size(); ++i){
	      string path = data + inst + "/WD-" + inst + "-"+std::to_string(numberWeek[i])+".txt";
	      weekPaths[i] = path;
	   }
	   string firstHistoryPath = data + inst + "/H0-" + inst + "-0.txt";
>>>>>>> branch 'master' of https://github.com/jeremyomer/RosterDesNurses

      // Read the input data from files
      Scenario* pScen = ReadWrite::readScenario(scenarPath);
      cout << pScen->toString() << endl;
      Preferences preferences;
      Demand* pWeekDemand = ReadWrite::readWeeks(weekPaths, pScen);
      ReadWrite::readHistory(firstHistoryPath,pScen);

      // Check that the scenario was read properly
      //
      // logStream << *pScen << std::endl;
      logStream << pScen->toString() << std::endl;
      logStream << pWeekDemand->toString(true) << std::endl;

      // Write the aggregate information on the demand
      //


      // Write aggregate information on the cover capacity of the staff
      // (TBD)

      //Compute initial solution
      //
      Greedy* pGreedy =
         new Greedy(pScen, pWeekDemand,   pScen->pWeekPreferences(), pScen->pInitialState());
      pGreedy->constructiveGreedy();
      outStream << pGreedy->solutionToLogString();

      // Instantiate the solver class as a test
      //
      MasterProblem* pBCP =
         new MasterProblem(pScen, pWeekDemand,   pScen->pWeekPreferences(), pScen->pInitialState(), S_BCP, pGreedy->getSolution());
      pBCP->solve();

      // Write the solution in the required output format
      vector<string> solutions = pBCP->solutionToString(pScen->nbWeeks());
      for(int w=0; w<pScen->nbWeeks(); ++w){
         int thisWeek = w+pScen->thisWeek();
         char solutionFile[30];
         snprintf ( solutionFile, 30, "outfiles/Sol-%s-%d-%d.txt", inst, numberWeek[w], thisWeek );
         Tools::LogOutput solutionStream(solutionFile);
         solutionStream << solutions[w];
      }

      // Write the solution in an output file
      outStream << pBCP->solutionToLogString();

      // Display the total time spent in the algorithm
      timertotal->stop();
      logStream.print("Total time spent in the algorithm : ");
      logStream.print(timertotal->dSinceInit());
      logStream.print("\n");


      // free the allocated pointers
      //
      //   delete vrp;
      delete timertotal;
      delete pWeekDemand;
      delete pScen;
      delete pGreedy;
      delete pBCP;
}

<<<<<<< HEAD
=======
/************************************************************************
* Initialize the week scenario by reading the input files
*************************************************************************/

Scenario* initializeScenario(string scenFile, string demandFile, string historyFile, string logFile) {

   // Create a log file
   Tools::LogOutput logStream(logFile);

   // Initialize demand and preferences
   Demand* pDemand(0);
   Preferences* pPref(0);

   // Read the scenario
   Scenario* pScen = ReadWrite::readScenario(scenFile);

   // Read the demand and preferences and link them with the scenario
   ReadWrite::readWeek(demandFile, pScen,&pDemand,&pPref);
   pScen->linkWithDemand(pDemand);
   pScen->linkWithPreferences(*pPref);

   // Read the history
   ReadWrite::readHistory(historyFile, pScen);

   // Check that the scenario was read properly if logfile specified in input
   logStream << pScen->toString() << std::endl;
   logStream << pScen->pWeekDemand()->toString(true) << std::endl;


   return pScen;
}
>>>>>>> 410b1251

/****************************************
* Test the CBC modeler
*****************************************/
void testCbc(Scenario* pScen, Demand* pDemand, Preferences* pPref,
   std::vector<State>* pStateIni, std::vector<Roster>& solIni) {
      // First method: directly instantiate a master problem equipped with a Cbc
      // modeler as input
      //
      MasterProblem* pMPCbc;
      pMPCbc = new MasterProblem(pScen, pDemand, pPref, pStateIni, S_CBC, solIni);
      pMPCbc->solve();

      // Write the solution in the required output format
      string outFile = "outfiles/cbctest1.out";
      Tools::LogOutput outStream(outFile);
      outStream << pMPCbc->solutionToString();

      // Second method, load the Cbc modeler from the model of the MP
      //
      CoinModeler* coinModel = (CoinModeler*) pMPCbc->getModel();
      CbcModeler* cbcModel =
         new CbcModeler(coinModel->getCoreVars(),coinModel->getColumns(),coinModel->getCons());
      cbcModel->solve();

      // a new method is needed to get the solution in the proper format from this
      // external Cbc model
}

/************************************************************************
* Test the random demand generator
*************************************************************************/

void testRandomDemandGenerator(int nbDemands,string logFile, Scenario* pScen) {

   Tools::LogOutput logStream(logFile);

   vector<Demand*> demandHistory;
   demandHistory.push_back(pScen->pWeekDemand());
   DemandGenerator generator(nbDemands,demandHistory,pScen);
   vector<Demand*> randomDemands = generator.generatePerturbedDemands();

<<<<<<< HEAD
	while (!randomDemands.empty()) {
		logStream << randomDemands.back()->toString(true) << std::endl;
		if (randomDemands.back()) delete randomDemands.back();
		randomDemands.pop_back();
	}
}

/************************************************************************
* Initialize the week scenario by reading the input files
*************************************************************************/

Scenario* initializeScenario(string scenPath, string demandPath, string historyPath, string logPath) {

	// Initialize demand and preferences
	Demand* pDemand(0);
	Preferences* pPref(0);

	// Read the scenario
	Scenario* pScen = ReadWrite::readScenario(scenPath);

	// Read the demand and preferences and link them with the scenario
	ReadWrite::readWeek(demandPath, pScen,&pDemand,&pPref);
	pScen->linkWithDemand(pDemand);
	pScen->linkWithPreferences(*pPref);

	// Read the history
	ReadWrite::readHistory(historyPath, pScen);

	// Check that the scenario was read properly if logfile specified in input
	if (!logPath.empty()) {
		Tools::LogOutput logStream(logPath);
		logStream << pScen->toString() << std::endl;
		logStream << pScen->pWeekDemand()->toString(true) << std::endl;
	}


	return pScen;
}

/*****************************************************************************
* Initialize the scenario for multiple weeks
* When calling this function, the intent is to solve all the weeks at once
******************************************************************************/

Scenario* initializeMultipleWeeks(string dataDir, string instanceName,
	int historyIndex, vector<int> weekIndices, string logPath) {

	int nbWeeks = weekIndices.size();
	string instanceDir = dataDir + instanceName + "/";

	// initialize the scenario and history file names
	string scenPath = instanceDir + "Sc-" + instanceName + ".txt";
	string historyPath = instanceDir + "H0" + "-" + instanceName + "-" + std::to_string(historyIndex) + ".txt";

	// initialize the file names for each week demand
	vector<string> weekPaths;
	for(int i = week: weekIndices){
		string path = instanceDir + "WD-" + instanceName + "-" + std::to_string(weekIndices[i]) + ".txt";
		weekPaths.push_back(path);
	}

	// Read the scenario
	Scenario* pScen = ReadWrite::readScenario(scenPath);

	// Read the demand and preferences and link them with the scenario
	ReadWrite::readWeeks(weekPaths, pScen);

	// Read the history
	ReadWrite::readHistory(historyPath, pScen);

	// Check that the scenario was read properly if logfile specified in input
	if (!logPath.empty()) {
		Tools::LogOutput logStream(logPath);
		logStream << pScen->toString() << std::endl;
		logStream << pScen->pWeekDemand()->toString(true) << std::endl;
	}

	return pScen;
}

/******************************************************************************
* Test a solution on multiple weeks
* In this method, the weeks are solved sequentially without knowledge of future
* demand
******************************************************************************/

void testMultipleWeeks(string dataDir, string instanceName,
	int historyIndex, vector<int> weekIndices, Algorithm algo, string logPath) {

	int nbWeeks = weekIndices.size();
	string instanceDir = dataDir + instanceName + "/";

	// initialize the scenario and history file names
	string scenPath = instanceDir + "Sc-" + instanceName + ".txt";
	string historyPath = instanceDir + "H0" + "-" + instanceName + "-" + std::to_string(historyIndex) + ".txt";

	// initialize the file names for each week demand
	vector<string> weekPaths;
	for(int i = week: weekIndices){
		string path = instanceDir + "WD-" + instanceName + "-" + std::to_string(weekIndices[i]) + ".txt";
		weekPaths.push_back(path);
	}

	// initialize the scenario object of the first week
	Scenario* pScen = initializeScenario(scenPath,weekPaths[0],historyPath,logPath);

	for (int week = 0; week < nbWeeks; week++) {
		Solver* pSolver;
		switch(algorithm){
		case GREEDY
			pSolver = new Greedy(pScen, pScen->pWeekDemand(), pScen->pWeekPreferences(), pScen->pInitialState());
			break;
		case GENCOL:
			pSolver = new MasterProblem(pScen, pWeekDemand,   pScen->pWeekPreferences(), pScen->pInitialState(), S_BCP);
			break;
		default:
			Tools::ThrowError("The algorithm is not handled yet");
			break;
		}
	}
=======
   while (!randomDemands.empty()) {
      logStream << randomDemands.back()->toString(true) << std::endl;
      if (randomDemands.back()) delete randomDemands.back();
      randomDemands.pop_back();
   }
>>>>>>> 410b1251
}<|MERGE_RESOLUTION|>--- conflicted
+++ resolved
@@ -20,11 +20,7 @@
 void main_test()
 {
 	testFunction_Antoine();
-<<<<<<< HEAD
-//	testFunction_Jeremy();
-=======
 	//testFunction_Jeremy();
->>>>>>> branch 'master' of https://github.com/jeremyomer/RosterDesNurses
 	//testFunction_Samuel();
 }
 
@@ -205,26 +201,9 @@
       string outFile = "outfiles/test.out";
       Tools::LogOutput outStream(outFile);
 
-<<<<<<< HEAD
       string data = "datasets/";// testdatasets datasets
       const char* inst = "n030w4";// n100w4 n030w4 n005w4
-=======
-	   string data = "datasets/";// testdatasets datasets
-	   const char* inst = "n030w4";// n100w4 n030w4 n005w4 n012w8
->>>>>>> branch 'master' of https://github.com/jeremyomer/RosterDesNurses
-
-<<<<<<< HEAD
-      string scenarPath = data + inst + "/Sc-" + inst + ".txt";
-      //n005w4: {1, 2, 3, 3}
-      //n012w8: {3, 5, 0, 2, 0, 4, 5, 2}
-      vector<int> numberWeek = {1,2,5,0};
-      vector<string> weekPaths(numberWeek.size());
-      for(int i=0; i<numberWeek.size(); ++i){
-         string path = data + inst + "/WD-" + inst + "-"+std::to_string(numberWeek[i])+".txt";
-         weekPaths[i] = path;
-      }
-      string firstHistoryPath = data + inst + "/H0-" + inst + "-0.txt";
-=======
+
 	   string scenarPath = data + inst + "/Sc-" + inst + ".txt";
 	   //n005w4: {1, 2, 3, 3}
 	   //n012w8: {3, 5, 0, 2, 0, 4, 5, 2}
@@ -235,7 +214,6 @@
 	      weekPaths[i] = path;
 	   }
 	   string firstHistoryPath = data + inst + "/H0-" + inst + "-0.txt";
->>>>>>> branch 'master' of https://github.com/jeremyomer/RosterDesNurses
 
       // Read the input data from files
       Scenario* pScen = ReadWrite::readScenario(scenarPath);
@@ -300,8 +278,6 @@
       delete pBCP;
 }
 
-<<<<<<< HEAD
-=======
 /************************************************************************
 * Initialize the week scenario by reading the input files
 *************************************************************************/
@@ -333,7 +309,6 @@
 
    return pScen;
 }
->>>>>>> 410b1251
 
 /****************************************
 * Test the CBC modeler
@@ -376,12 +351,11 @@
    DemandGenerator generator(nbDemands,demandHistory,pScen);
    vector<Demand*> randomDemands = generator.generatePerturbedDemands();
 
-<<<<<<< HEAD
-	while (!randomDemands.empty()) {
-		logStream << randomDemands.back()->toString(true) << std::endl;
-		if (randomDemands.back()) delete randomDemands.back();
-		randomDemands.pop_back();
-	}
+   while (!randomDemands.empty()) {
+      logStream << randomDemands.back()->toString(true) << std::endl;
+      if (randomDemands.back()) delete randomDemands.back();
+      randomDemands.pop_back();
+   }
 }
 
 /************************************************************************
@@ -497,11 +471,4 @@
 			break;
 		}
 	}
-=======
-   while (!randomDemands.empty()) {
-      logStream << randomDemands.back()->toString(true) << std::endl;
-      if (randomDemands.back()) delete randomDemands.back();
-      randomDemands.pop_back();
-   }
->>>>>>> 410b1251
 }