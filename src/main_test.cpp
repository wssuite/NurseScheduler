--- conflicted
+++ resolved
@@ -45,18 +45,12 @@
    vector<int> numberWeek = {3, 5, 0, 2}; // , 0, 4, 5, 2};
 
 
-//   testMultipleWeeksDeterministic(data, inst, 0, numberWeek, GENCOL, "outfiles/");
-
-<<<<<<< HEAD
-   SolverParam optParam;
-   optParam.nbDiveIfMinGap_ = 0;
-   optParam.nbDiveIfRelGap_ = 0;
-   testMultipleWeeksDeterministic(data, inst, 0, numberWeek, GENCOL, "outfiles/MyTests/", optParam);
-//   testMultipleWeeksStochastic(data, inst, 0, numberWeek, GENCOL, "outfiles/MyTests/");
-=======
+//   SolverParam optParam;
+//   optParam.nbDiveIfMinGap_ = 0;
+//   optParam.nbDiveIfRelGap_ = 0;
+//   testMultipleWeeksDeterministic(data, inst, 0, numberWeek, GENCOL, "outfiles/MyTests/", optParam);
    StochasticSolverOptions stochasticSolverOptions;
    testMultipleWeeksStochastic(data, inst, 0, numberWeek, stochasticSolverOptions, "outfiles/MyTests/");
->>>>>>> fa5610fb
 
    // Display the total time spent in the algorithm
    timertotal->stop();
