//
//  main_test.cpp
//  RosterDesNurses
//
//  Created by Jeremy Omer on 04/03/2015.
//  Copyright (c) 2015 Jeremy Omer. All rights reserved.
//

#include "main_test.h"
#include "ReadWrite.h"
#include "DemandGenerator.h"
#include "Greedy.h"
#include "MasterProblem.h"
#include "StochasticSolver.h"
#include "SubProblem.h"
#include "CbcModeler.h"
#include "MyTools.h"


void main_test()
{
<<<<<<< HEAD
	testFunction_Antoine();
	//testFunction_Jeremy();
=======
	//testFunction_Antoine();
	testFunction_Jeremy();
>>>>>>> 7c1fb2ab
	//testFunction_Samuel();
}

// Function for testing parts of the code (Antoine)
void testFunction_Antoine(){

   // Time the complete execution of the algorithm
   Tools::Timer* timertotal = new Tools::Timer();
   timertotal->init();
   timertotal->start();

   // Create a log file
   string logFile = "logs/test.log";
   Tools::LogOutput logStream(logFile);

   //Create an output file
   string outFile = "outfiles/test.out";
   Tools::LogOutput outStream(outFile);

   string data = "testdatasets/";// testdatasets datasets
   const char* inst = "n005w4";// n100w4 n030w4 n005w4

   string scenarPath = data + inst + "/Sc-" + inst + ".txt";
   //n005w4: {1, 2, 3, 3}
   //n012w8: {3, 5, 0, 2, 0, 4, 5, 2}
   vector<int> numberWeek = {1, 2, 3, 3};
   vector<string> weekPaths(numberWeek.size());
   for(int i=0; i<numberWeek.size(); ++i){
      string path = data + inst + "/WD-" + inst + "-"+std::to_string(numberWeek[i])+".txt";
      weekPaths[i] = path;
   }
   string firstHistoryPath = data + inst + "/H0-" + inst + "-0.txt";

   // Read the input data from files
   Scenario* pScen = ReadWrite::readScenario(scenarPath);
   Demand* pWeekDemand = ReadWrite::readWeeks(weekPaths, pScen);
   ReadWrite::readHistory(firstHistoryPath,pScen);

   // Check that the scenario was read properly
   //
   // logStream << *pScen << std::endl;
   logStream << pScen->toString() << std::endl;
   logStream << pWeekDemand->toString(true) << std::endl;

   // Write the aggregate information on the demand
   //


   // Write aggregate information on the cover capacity of the staff
   // (TBD)

   //Compute initial solution
   //
   Greedy* pGreedy =
      new Greedy(pScen, pWeekDemand,   pScen->pWeekPreferences(), pScen->pInitialState());
//   while(!pGreedy->constructiveGreedy())
//      cout << "No solution found by the greedy." << endl;
//   outStream << pGreedy->solutionToLogString();

   // Instantiate the solver class as a test
   //
   MasterProblem* pBCP =
      new MasterProblem(pScen, pWeekDemand,   pScen->pWeekPreferences(), pScen->pInitialState(), S_BCP);//, pGreedy->getSolution());
   pBCP->solve();

   // Write the solution in the required output format
   vector<string> solutions = pBCP->solutionToString(pScen->nbWeeks());
   for(int w=0; w<pScen->nbWeeks(); ++w){
      int thisWeek = w+pScen->thisWeek();
      char solutionFile[30];
      snprintf ( solutionFile, 30, "outfiles/Sol-%s-%d-%d.txt", inst, numberWeek[w], thisWeek );
      Tools::LogOutput solutionStream(solutionFile);
      solutionStream << solutions[w];
   }

   // Write the solution in an output file
   outStream << pBCP->solutionToLogString();

   // Display the total time spent in the algorithm
   timertotal->stop();
   logStream.print("Total time spent in the algorithm : ");
   logStream.print(timertotal->dSinceInit());
   logStream.print("\n");


   // free the allocated pointers
   //
   //   delete vrp;
   delete timertotal;
   delete pWeekDemand;
   delete pScen;
   delete pGreedy;
   delete pBCP;
}

// Function for testing parts of the code (Jeremy)
void testFunction_Jeremy(){

   // Time the complete execution of the algorithm
   Tools::Timer* timertotal = new Tools::Timer();
   timertotal->init();
   timertotal->start();

	// Test directory and instance, the same is used in every test
	string dataDir = "testdatasets/";// testdatasets datasets
	string instanceName = "n005w4";// n100w4 n030w4 n005w4
	string outDir = "outfiles/" + instanceName + "/";

   /************************************************************************
   * Go through the demands of the directory to find invariants in the demand
   *************************************************************************/

   // ReadWrite::compareDemands("testdatasets/n005w4","outfiles/comparedemands_n005w4.log");

	/***************************************************************************
	* Test the solution of only one week
	* Here, we don't want to compare deterministic to stochastic, only greedy to
	* column generation
	****************************************************************************/
	vector<int> weekIndex = {1};
	testMultipleWeeksDeterministic(dataDir, instanceName, 0, weekIndex, GREEDY,
		(string)(outDir+"greedyW"+std::to_string(weekIndex[0])+".log"));


	/******************************************************************************
	* Test a solution on multiple weeks
	* In this method, the weeks are solved sequentially without knowledge of future
	* demand
	******************************************************************************/
	vector<int> weekIndices = {1, 2, 3, 3};
	//n005w4: {1, 2, 3, 3}
	//n012w8: {3, 5, 0, 2, 0, 4, 5, 2}

	testMultipleWeeksStochastic(dataDir, instanceName, 0, weekIndices, GREEDY, (string)(outDir+"greedyStochastic.log"));
	testMultipleWeeksDeterministic(dataDir, instanceName, 0, weekIndices, GREEDY,  (string)(outDir+"greedyDeterministic.log"));

   /************************************************************************
   * Initialize the week scenario by reading the input files
   *************************************************************************/

   Scenario* pScen(0);
   pScen = initializeScenario("datasets/n030w4/Sc-n030w4.txt",
      "datasets/n030w4/WD-n030w4-1.txt", "datasets/n030w4/H0-n030w4-0.txt","outfiles/inputdata.log");

   /************************************************************************
   * Test the random demand generator
   *************************************************************************/
   testRandomDemandGenerator(1,"outfiles/randomdemands.out",pScen);



   /****************************************
   * Test the CBC modeler
   *****************************************/

   testCbc(pScen);


   // Display the total time spent in the tests
   //
   timertotal->stop();
    Tools::LogOutput logStream("outfiles/execution.log");
   logStream.print("Total time spent in the tests : ");
   logStream.print(timertotal->dSinceInit());
   logStream.print("\n");

   // free the allocated pointers
   //
   delete timertotal;
   delete pScen;
}

// Function for testing parts of the code (Samuel)
void testFunction_Samuel(){

      // Time the complete execution of the algorithm
      Tools::Timer* timertotal = new Tools::Timer();
      timertotal->init();
      timertotal->start();

      // Create a log file
      string logFile = "logs/test.log";
      Tools::LogOutput logStream(logFile);

      //Create an output file
      string outFile = "outfiles/test.out";
      Tools::LogOutput outStream(outFile);

      string data = "datasets/";// testdatasets datasets
      const char* inst = "n030w4";// n100w4 n030w4 n005w4

<<<<<<< HEAD
      string scenarPath = data + inst + "/Sc-" + inst + ".txt";
      //n005w4: {1, 2, 3, 3}
      //n012w8: {3, 5, 0, 2, 0, 4, 5, 2}
      vector<int> numberWeek = {1,2,5,0};
      vector<string> weekPaths(numberWeek.size());
      for(int i=0; i<numberWeek.size(); ++i){
         string path = data + inst + "/WD-" + inst + "-"+std::to_string(numberWeek[i])+".txt";
         weekPaths[i] = path;
      }
      string firstHistoryPath = data + inst + "/H0-" + inst + "-0.txt";
=======
	   string scenarPath = data + inst + "/Sc-" + inst + ".txt";
	   //n005w4: {1, 2, 3, 3}
	   //n012w8: {3, 5, 0, 2, 0, 4, 5, 2}
	   vector<int> numberWeek = {1, 2, 3, 3};
	   vector<string> weekPaths(numberWeek.size());
	   for(int i=0; i<numberWeek.size(); ++i){
	      string path = data + inst + "/WD-" + inst + "-"+std::to_string(numberWeek[i])+".txt";
	      weekPaths[i] = path;
	   }
	   string firstHistoryPath = data + inst + "/H0-" + inst + "-0.txt";
>>>>>>> 7c1fb2ab

      // Read the input data from files
      Scenario* pScen = ReadWrite::readScenario(scenarPath);
      cout << pScen->toString() << endl;
      Preferences preferences;
      Demand* pWeekDemand = ReadWrite::readWeeks(weekPaths, pScen);
      ReadWrite::readHistory(firstHistoryPath,pScen);

      // Check that the scenario was read properly
      //
      // logStream << *pScen << std::endl;
      logStream << pScen->toString() << std::endl;
      logStream << pWeekDemand->toString(true) << std::endl;

      // Write the aggregate information on the demand
      //


      // Write aggregate information on the cover capacity of the staff
      // (TBD)

      //Compute initial solution
      //
      Greedy* pGreedy =
         new Greedy(pScen, pWeekDemand,   pScen->pWeekPreferences(), pScen->pInitialState());
      pGreedy->constructiveGreedy();
      outStream << pGreedy->solutionToLogString();

      // Instantiate the solver class as a test
      //
      MasterProblem* pBCP =
         new MasterProblem(pScen, pWeekDemand,   pScen->pWeekPreferences(), pScen->pInitialState(), S_BCP, pGreedy->getSolution());
      pBCP->solve();

      // Write the solution in the required output format
      vector<string> solutions = pBCP->solutionToString(pScen->nbWeeks());
      for(int w=0; w<pScen->nbWeeks(); ++w){
         int thisWeek = w+pScen->thisWeek();
         char solutionFile[30];
         snprintf ( solutionFile, 30, "outfiles/Sol-%s-%d-%d.txt", inst, numberWeek[w], thisWeek );
         Tools::LogOutput solutionStream(solutionFile);
         solutionStream << solutions[w];
      }

      // Write the solution in an output file
      outStream << pBCP->solutionToLogString();

      // Display the total time spent in the algorithm
      timertotal->stop();
      logStream.print("Total time spent in the algorithm : ");
      logStream.print(timertotal->dSinceInit());
      logStream.print("\n");


      // free the allocated pointers
      //
      //   delete vrp;
      delete timertotal;
      delete pWeekDemand;
      delete pScen;
      delete pGreedy;
      delete pBCP;
}

/************************************************************************
* Initialize the week scenario by reading the input files
*************************************************************************/

Scenario* initializeScenario(string scenPath, string demandPath, string historyPath, string logPath) {

	// Initialize demand and preferences
	Demand* pDemand(0);
	Preferences* pPref(0);

	// Read the scenario
	Scenario* pScen = ReadWrite::readScenario(scenPath);

	// Read the demand and preferences and link them with the scenario
	ReadWrite::readWeek(demandPath, pScen,&pDemand,&pPref);
	pScen->linkWithDemand(pDemand);
	pScen->linkWithPreferences(*pPref);

	// Read the history
	ReadWrite::readHistory(historyPath, pScen);

	// Check that the scenario was read properly if logfile specified in input
	if (!logPath.empty()) {
		Tools::LogOutput logStream(logPath);
		logStream << pScen->toString() << std::endl;
		logStream << pScen->pWeekDemand()->toString(true) << std::endl;
	}


	return pScen;
}

/*****************************************************************************
* Initialize the scenario for multiple weeks
* When calling this function, the intent is to solve all the weeks at once
******************************************************************************/

Scenario* initializeMultipleWeeks(string dataDir, string instanceName,
	int historyIndex, vector<int> weekIndices, string logPath) {

	int nbWeeks = weekIndices.size();
	string instanceDir = dataDir + instanceName + "/";

	// initialize the scenario and history file names
	string scenPath = instanceDir + "Sc-" + instanceName + ".txt";
	string historyPath = instanceDir + "H0" + "-" + instanceName + "-" + std::to_string(historyIndex) + ".txt";

	// initialize the file names for each week demand
	vector<string> weekPaths;
	for(int week: weekIndices){
		string path = instanceDir + "WD-" + instanceName + "-" + std::to_string(week) + ".txt";
		weekPaths.push_back(path);
	}

	// Read the scenario
	Scenario* pScen = ReadWrite::readScenario(scenPath);

	// Read the demand and preferences and link them with the scenario
	ReadWrite::readWeeks(weekPaths, pScen);

	// Read the history
	ReadWrite::readHistory(historyPath, pScen);

	// Check that the scenario was read properly if logfile specified in input
	if (!logPath.empty()) {
		Tools::LogOutput logStream(logPath);
		logStream << pScen->toString() << std::endl;
		logStream << pScen->pWeekDemand()->toString(true) << std::endl;
	}

	return pScen;
}

/****************************************
* Test the CBC modeler
*****************************************/
void testCbc(Scenario* pScen) {

	Demand* pDemand = pScen->pWeekDemand();
	Preferences* pPref = pScen->pWeekPreferences();
	vector<State>* pStateIni = pScen->pInitialState();

	// first, get an initial set of columns to input to Cbc by calling the greedy
	Greedy* pGreedy = new Greedy(pScen, pDemand, pPref, pStateIni);
	pGreedy->solve();

  // First method: directly instantiate a master problem equipped with a Cbc
  // modeler as input
  //
  MasterProblem* pMPCbc;
  pMPCbc = new MasterProblem(pScen, pDemand, pPref, pStateIni, S_CBC, pGreedy->getSolution());
  pMPCbc->solve();

  // Write the solution in the required output format
  string outFile = "outfiles/cbctest1.out";
  Tools::LogOutput outStream(outFile);
  outStream << pMPCbc->solutionToString();

  // Second method, load the Cbc modeler from the model of the MP
  //
  CoinModeler* coinModel = (CoinModeler*) pMPCbc->getModel();
  CbcModeler* cbcModel =
     new CbcModeler(coinModel->getCoreVars(),coinModel->getColumns(),coinModel->getCons());
  cbcModel->solve();

  // a new method is needed to get the solution in the proper format from this
  // external Cbc model
}

/************************************************************************
* Test the random demand generator
*************************************************************************/

void testRandomDemandGenerator(int nbDemands,string logFile, Scenario* pScen) {

   Tools::LogOutput logStream(logFile);

   vector<Demand*> demandHistory;
   demandHistory.push_back(pScen->pWeekDemand());
   DemandGenerator generator(nbDemands,demandHistory,pScen);
   vector<Demand*> randomDemands = generator.generatePerturbedDemands();

   while (!randomDemands.empty()) {
      logStream << randomDemands.back()->toString(true) << std::endl;
      if (randomDemands.back()) delete randomDemands.back();
      randomDemands.pop_back();
   }
}

/******************************************************************************
* Solve a deterministic input demand with the input algorithm
* In this method, we assume that all the demands are knwon in advance
* (the method can also treat only one week)
******************************************************************************/

void testMultipleWeeksDeterministic(string dataDir, string instanceName,
	int historyIndex, vector<int> weekIndices, Algorithm algorithm, string outPath) {

	Scenario* pScen = initializeMultipleWeeks(dataDir, instanceName, historyIndex, weekIndices);

	Solver* pSolver;
	switch(algorithm){
	case GREEDY:
		pSolver = new Greedy(pScen, pScen->pWeekDemand(), pScen->pWeekPreferences(), pScen->pInitialState());
		break;
	case GENCOL:
		pSolver = new MasterProblem(pScen, pScen->pWeekDemand(), pScen->pWeekPreferences(), pScen->pInitialState(), S_BCP);
		break;
	default:
		Tools::throwError("The algorithm is not handled yet");
		break;
	}

	pSolver->solve();

	// display the solution if outfile specified in input
	if (!outPath.empty()) {
		Tools::LogOutput outStream(outPath);
		outStream << pSolver->solutionToLogString();
	}

	delete pSolver;
	delete pScen;
}

/******************************************************************************
* Test a solution on multiple weeks
* In this method, the weeks are solved sequentially without knowledge of future
* demand
******************************************************************************/

void testMultipleWeeksStochastic(string dataDir, string instanceName,
	int historyIndex, vector<int> weekIndices, Algorithm algorithm, string outPath) {

	int nbWeeks = weekIndices.size();
	string instanceDir = dataDir + instanceName + "/";

	// initialize the scenario and history file names
	string scenPath = instanceDir + "Sc-" + instanceName + ".txt";
	string historyPath = instanceDir + "H0" + "-" + instanceName + "-" + std::to_string(historyIndex) + ".txt";

	// initialize the file names for each week demand
	vector<string> weekPaths;
	for(int week: weekIndices){
		string path = instanceDir + "WD-" + instanceName + "-" + std::to_string(week) + ".txt";
		weekPaths.push_back(path);
	}

	// initialize the scenario object of the first week
	Scenario* pScen = initializeScenario(scenPath,weekPaths[0],historyPath,"");
	vector<Roster> solution;

	for (int week = 0; week < nbWeeks; week++) {
		Solver* pSolver;
		switch(algorithm){
		case GREEDY:
			pSolver = new Greedy(pScen, pScen->pWeekDemand(), pScen->pWeekPreferences(), pScen->pInitialState());
			break;
		case GENCOL:
			pSolver = new MasterProblem(pScen, pScen->pWeekDemand(), pScen->pWeekPreferences(), pScen->pInitialState(), S_BCP);
			break;
		default:
			Tools::throwError("The algorithm is not handled yet");
			break;
		}

		pSolver->solve();

		// update the overall solution with the solution of the week that was just
		// treated
		// warning: we must make sure that the main solution in pSolver applies only
		// to the demand of one week
		vector<Roster> weekSolution = pSolver->getSolution();
		if (solution.empty()) solution = weekSolution;
		else {
			for (int n = 0; n < pScen->nbNurses_; n++) {
				solution[n].push_back(weekSolution[n]);
			}
		}

		// prepare the scenario for next week if we did not reach the last week yet
		if (week < nbWeeks-1) {

			// Initialize demand and preferences
			Demand* pDemand(0);
			Preferences* pPref(0);

			// Read the demand and preferences and link them with the scenario
			ReadWrite::readWeek(weekPaths[week+1], pScen, &pDemand, &pPref);

			// read the initial state of the new week from the last state of the
			// last week
			vector<State> initialStates = pSolver->getFinalStates();

			// update the scenario to treat next week
			pScen->updateNewWeek(pDemand, *pPref, initialStates);
		}

		delete pSolver;
	}

	// Display the solution if outfile specified in input
	if (!outPath.empty()) {
		displaySolutionMultipleWeeks(dataDir, instanceName, historyIndex, weekIndices, solution, outPath);
	}

	delete pScen;
}

/******************************************************************************
* When a solution of multiple consecutive weeks is available, load it in a
* solver for all the weeks and  display the results
******************************************************************************/
void displaySolutionMultipleWeeks(string dataDir, string instanceName,
	int historyIndex, vector<int> weekIndices, vector<Roster> &solution, string outPath) {

	// load the solution in a new solver
	Scenario* pScen = initializeMultipleWeeks(dataDir, instanceName, historyIndex, weekIndices);
	Solver* pSolver = new Solver(pScen, pScen->pWeekDemand(), pScen->pWeekPreferences(), pScen->pInitialState());
	pSolver->loadSolution(solution);

	// display the solution if outfile specified in input
	if (!outPath.empty()) {
		Tools::LogOutput outStream(outPath);
		outStream << pSolver->solutionToLogString();
	}

	delete pSolver;
	delete pScen;
}<|MERGE_RESOLUTION|>--- conflicted
+++ resolved
@@ -19,13 +19,8 @@
 
 void main_test()
 {
-<<<<<<< HEAD
 	testFunction_Antoine();
 	//testFunction_Jeremy();
-=======
-	//testFunction_Antoine();
-	testFunction_Jeremy();
->>>>>>> 7c1fb2ab
 	//testFunction_Samuel();
 }
 
@@ -217,18 +212,6 @@
       string data = "datasets/";// testdatasets datasets
       const char* inst = "n030w4";// n100w4 n030w4 n005w4
 
-<<<<<<< HEAD
-      string scenarPath = data + inst + "/Sc-" + inst + ".txt";
-      //n005w4: {1, 2, 3, 3}
-      //n012w8: {3, 5, 0, 2, 0, 4, 5, 2}
-      vector<int> numberWeek = {1,2,5,0};
-      vector<string> weekPaths(numberWeek.size());
-      for(int i=0; i<numberWeek.size(); ++i){
-         string path = data + inst + "/WD-" + inst + "-"+std::to_string(numberWeek[i])+".txt";
-         weekPaths[i] = path;
-      }
-      string firstHistoryPath = data + inst + "/H0-" + inst + "-0.txt";
-=======
 	   string scenarPath = data + inst + "/Sc-" + inst + ".txt";
 	   //n005w4: {1, 2, 3, 3}
 	   //n012w8: {3, 5, 0, 2, 0, 4, 5, 2}
@@ -239,7 +222,6 @@
 	      weekPaths[i] = path;
 	   }
 	   string firstHistoryPath = data + inst + "/H0-" + inst + "-0.txt";
->>>>>>> 7c1fb2ab
 
       // Read the input data from files
       Scenario* pScen = ReadWrite::readScenario(scenarPath);
