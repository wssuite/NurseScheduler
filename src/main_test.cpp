//
//  main_test.cpp
//  RosterDesNurses
//
//  Created by Jeremy Omer on 04/03/2015.
//  Copyright (c) 2015 Jeremy Omer. All rights reserved.
//

#include "main_test.h"
#include "ReadWrite.h"
#include "DemandGenerator.h"
#include "Greedy.h"
#include "MasterProblem.h"
#include "StochasticSolver.h"
#include "SubProblem.h"
#include "CbcModeler.h"
#include "MyTools.h"

// some include files to go through the files of an input directory
#include <dirent.h>
#include <unistd.h>
#include <sys/stat.h>
#include <sys/types.h>

// Function for testing parts of the code (Antoine)
void testFunction_Antoine(){

   // Time the complete execution of the algorithm
   Tools::Timer* timertotal = new Tools::Timer();
   timertotal->init();
   timertotal->start();

<<<<<<< HEAD
   string data = "datasets/";// testdatasets datasets
   const char* inst = "n120w4";// n100w4 n030w4 n005w4
=======
   string data = "testdatasets/";// testdatasets datasets
   const char* inst = "n012w8";// n100w4 n030w4 n005w4
>>>>>>> 46450c1b

   string scenarPath = data + inst + "/Sc-" + inst + ".txt";
   //n005w4: {1, 2, 3, 3}
   //n012w8: {3, 5, 0, 2, 0, 4, 5, 2}
   //n021w4:
   //n120w8: {3, 2}
   vector<int> numberWeek = {3, 5, 0, 2, 0, 4, 5, 2};


//   testMultipleWeeksDeterministic(data, inst, 0, numberWeek, GENCOL, "outfiles/");
   testMultipleWeeksStochastic(data, inst, 0, numberWeek, STOCHASTIC_GENCOL, "outfiles/");

   // Display the total time spent in the algorithm
   timertotal->stop();
   cout << "Total time spent in the algorithm : " << timertotal->dSinceInit() << endl;


   // free the allocated pointers
   //
   //   delete vrp;
   delete timertotal;
}

// Function for testing parts of the code (Jeremy)
void testFunction_Jeremy(){

   // Time the complete execution of the algorithm
   Tools::Timer* timertotal = new Tools::Timer();
   timertotal->init();
   timertotal->start();

	// Test directory and instance, the same is used in every test
	string dataDir = "testdatasets/";// testdatasets datasets
	string instanceName = "n005w4";// n100w4 n030w4 n005w4
	string outDir = "outfiles/" + instanceName + "/";

   /************************************************************************
   * Go through the demands of the directory to find invariants in the demand
   *************************************************************************/
	// computeStatsOnTheDemandsOfAllInstances("testdatasets/");
	// computeStatsOnTheDemandsOfAllInstances("datasets/");

	/***************************************************************************
	* Test the solution of only one week
	* Here, we don't want to compare deterministic to stochastic, only greedy to
	* column generation
	****************************************************************************/
	vector<int> weekIndex = {1};
	testMultipleWeeksDeterministic(dataDir, instanceName, 0, weekIndex, STOCHASTIC_GREEDY,
		(string)(outDir+"GreedyStochastic/"));



	/******************************************************************************
	* Test a solution on multiple weeks
	* In this method, the weeks are solved sequentially without knowledge of future
	* demand
	******************************************************************************/
	vector<int> weekIndices = {1, 2, 3, 3};
	//n005w4: {1, 2, 3, 3}
	//n012w8: {3, 5, 0, 2, 0, 4, 5, 2}
  testMultipleWeeksDeterministic(dataDir, instanceName, 0, weekIndices, GENCOL,
    (string)(outDir+"BCP/"));

	testMultipleWeeksStochastic(dataDir, instanceName, 0, weekIndices, GREEDY, (string)(outDir+"GreedyStochastic/"));
	testMultipleWeeksDeterministic(dataDir, instanceName, 0, weekIndices, GREEDY,  (string)(outDir+"Greedy/"));

   /************************************************************************
   * Test the random demand generator
   *************************************************************************/
  //  Scenario* pScen(0);
  //  pScen = initializeScenario("datasets/n030w4/Sc-n030w4.txt",
  //     "datasets/n030w4/WD-n030w4-1.txt", "datasets/n030w4/H0-n030w4-0.txt","outfiles/inputdata.log");
  //  testRandomDemandGenerator(1,"outfiles/randomdemands.out",pScen);
  // delete pScen;

   /****************************************
   * Test the CBC modeler
   *****************************************/
  //  testCbc(pScen);


   // Display the total time spent in the tests
   //
   timertotal->stop();
    Tools::LogOutput logStream("outfiles/execution.log");
   logStream.print("Total time spent in the tests : ");
   logStream.print(timertotal->dSinceInit());
   logStream.print("\n");

   // free the allocated pointers
   //
   delete timertotal;
}

// Function for testing parts of the code (Samuel)
void testFunction_Samuel(){

	// Time the complete execution of the algorithm
	Tools::Timer* timertotal = new Tools::Timer();
	timertotal->init();
	timertotal->start();


	string data = "datasets/";// testdatasets datasets userdatasets
	const char* inst = "n030w4";// n100w4 n030w4 n005w4 n005w1

	string scenarPath = data + inst + "/Sc-" + inst + ".txt";
	//n005w4: {1, 2, 3, 3}
	//n012w8: {3, 5, 0, 2, 0, 4, 5, 2}
	//n021w4:
	//n120w8: {3, 2}
	vector<int> numberWeek = {4,6};


	testMultipleWeeksDeterministic(data, inst, 0, numberWeek, GENCOL, "outfiles/");

	// Display the total time spent in the algorithm
	timertotal->stop();
	cout << "Total time spent in the algorithm : " << timertotal->dSinceInit() << endl;


	// free the allocated pointers
	//
	//   delete vrp;
	delete timertotal;
}


/******************************************************************************
* The instances of InputPaths contain the paths of the input files of the
* problem
*******************************************************************************/

InputPaths::InputPaths(string dataDir, string instanceName,int historyIndex, vector<int> weekIndices) {

	int nbWeeks = weekIndices.size();
	string instanceDir = dataDir + instanceName + "/";

	// initialize the scenario and history file names
	scenario_ = instanceDir + "Sc-" + instanceName + ".txt";
	history_ = instanceDir + "H0" + "-" + instanceName + "-" + std::to_string(historyIndex) + ".txt";

	// initialize the file names for each week demand
	for(int week: weekIndices){
		string path = instanceDir + "WD-" + instanceName + "-" + std::to_string(week) + ".txt";
		weeks_.push_back(path);
	}
}


/************************************************************************
* Initialize the week scenario by reading the input files
*************************************************************************/

Scenario* initializeScenario(string scenPath, string demandPath, string historyPath, string logPath) {

	// Initialize demand and preferences
	Demand* pDemand(0);
	Preferences* pPref(0);

	// Read the scenario
	Scenario* pScen = ReadWrite::readScenario(scenPath);

	// Read the demand and preferences and link them with the scenario
	ReadWrite::readWeek(demandPath, pScen,&pDemand,&pPref);
	pScen->linkWithDemand(pDemand);
	pScen->linkWithPreferences(*pPref);

	// Read the history
	ReadWrite::readHistory(historyPath, pScen);

	// Check that the scenario was read properly if logfile specified in input
	if (!logPath.empty()) {
		Tools::LogOutput logStream(logPath);
		logStream << pScen->toString() << std::endl;
		logStream << pScen->pWeekDemand()->toString(true) << std::endl;
	}


	return pScen;
}

/*****************************************************************************
* Initialize the scenario for multiple weeks
* When calling this function, the intent is to solve all the weeks at once
******************************************************************************/

Scenario* initializeMultipleWeeks(string dataDir, string instanceName,
	int historyIndex, vector<int> weekIndices, string logPath) {

	// build the paths of the input files
	InputPaths inputPaths(dataDir, instanceName,historyIndex,weekIndices);

	// Read the scenario
	Scenario* pScen = ReadWrite::readScenario(inputPaths.scenario());

	// Read the demand and preferences and link them with the scenario
	ReadWrite::readWeeks(inputPaths.weeks(), pScen);

	// Read the history
	ReadWrite::readHistory(inputPaths.history(), pScen);

	// Check that the scenario was read properly if logfile specified in input
	if (!logPath.empty()) {
		Tools::LogOutput logStream(logPath);
		logStream << pScen->toString() << std::endl;
		logStream << pScen->pWeekDemand()->toString(true) << std::endl;
	}

	return pScen;
}

/******************************************************************************
* Solve a deterministic input demand with the input algorithm
* In this method, we assume that all the demands are knwon in advance
* (the method can also treat only one week)
******************************************************************************/

void testMultipleWeeksDeterministic(string dataDir, string instanceName,
	int historyIndex, vector<int> weekIndices, Algorithm algorithm, string outDir) {

	Scenario* pScen = initializeMultipleWeeks(dataDir, instanceName, historyIndex, weekIndices);

	Solver* pSolver = setSolverWithInputAlgorithm(pScen, algorithm);
	pSolver->solve();

	// Display the solution
	vector<Roster> solution = pSolver->getSolution();
  Status status = pSolver->getStatus();
	displaySolutionMultipleWeeks(dataDir, instanceName, historyIndex, weekIndices, solution,status, outDir);

	delete pSolver;
	delete pScen;
}

/******************************************************************************
* Test a solution on multiple weeks
* In this method, the weeks are solved sequentially without knowledge of future
* demand
******************************************************************************/

void testMultipleWeeksStochastic(string dataDir, string instanceName,
	int historyIndex, vector<int> weekIndices, Algorithm algorithm, string outDir) {

	// build the paths of the input files
	InputPaths inputPaths(dataDir, instanceName,historyIndex,weekIndices);

	// initialize the scenario object of the first week
	Scenario* pScen = initializeScenario(inputPaths.scenario(),inputPaths.week(0),inputPaths.history(),"");

	// solve the problem for each week and store the solution in the vector below
	vector<Roster> solution;
	int nbWeeks = weekIndices.size();
  Status solutionStatus;
	for (int week = 0; week < nbWeeks; week++) {

		Solver* pSolver = setSolverWithInputAlgorithm(pScen, algorithm);

		pSolver->solve();
    solutionStatus = pSolver->getStatus();
    if (solutionStatus == INFEASIBLE) {
      delete pSolver;
      break;
    }

		// update the overall solution with the solution of the week that was just
		// treated
		// warning: we must make sure that the main solution in pSolver applies only
		// to the demand of one week
		vector<Roster> weekSolution = pSolver->getSolution();
		if (solution.empty()) solution = weekSolution;
		else {
			for (int n = 0; n < pScen->nbNurses_; n++) {
				solution[n].push_back(weekSolution[n]);
			}
		}

		// prepare the scenario for next week if we did not reach the last week yet
		if (week < nbWeeks-1) {

			// Initialize demand and preferences
			Demand* pDemand(0);
			Preferences* pPref(0);

			// Read the demand and preferences and link them with the scenario
			ReadWrite::readWeek(inputPaths.week(week+1), pScen, &pDemand, &pPref);

			// read the initial state of the new week from the last state of the
			// last week
			// modify the dayId_ to show that this is the first day of the new week
			vector<State> initialStates = pSolver->getFinalStates();
			for (int i = 0; i < pScen->nbNurses_; i++) {
				initialStates[i].dayId_ = 0;
			}

			// update the scenario to treat next week
			pScen->updateNewWeek(pDemand, *pPref, initialStates);
		}

		delete pSolver;
	}

	// Display the solution
	displaySolutionMultipleWeeks(dataDir, instanceName, historyIndex, weekIndices, solution, solutionStatus, outDir);

	delete pScen;
}



/****************************************
* Test the CBC modeler
*****************************************/
void testCbc(Scenario* pScen) {

	Demand* pDemand = pScen->pWeekDemand();
	Preferences* pPref = pScen->pWeekPreferences();
	vector<State>* pStateIni = pScen->pInitialState();

	// first, get an initial set of columns to input to Cbc by calling the greedy
	Greedy* pGreedy = new Greedy(pScen, pDemand, pPref, pStateIni);
	pGreedy->solve();

  // First method: directly instantiate a master problem equipped with a Cbc
  // modeler as input
  //
  MasterProblem* pMPCbc;
  pMPCbc = new MasterProblem(pScen, pDemand, pPref, pStateIni, S_CBC);
  pMPCbc->solve(pGreedy->getSolution());

  // Write the solution in the required output format
  string outFile = "outfiles/cbctest1.out";
  Tools::LogOutput outStream(outFile);
  outStream << pMPCbc->solutionToString();

  // Second method, load the Cbc modeler from the model of the MP
  //
  CoinModeler* coinModel = (CoinModeler*) pMPCbc->getModel();
  CbcModeler* cbcModel =
     new CbcModeler(coinModel->getCoreVars(),coinModel->getColumns(),coinModel->getCons());
  cbcModel->solve();

  // a new method is needed to get the solution in the proper format from this
  // external Cbc model
}

/************************************************************************
* Test the random demand generator
*************************************************************************/

void testRandomDemandGenerator(int nbDemands,string logFile, Scenario* pScen) {

   Tools::LogOutput logStream(logFile);

   vector<Demand*> demandHistory;
   demandHistory.push_back(pScen->pWeekDemand());
   DemandGenerator generator(nbDemands,12,demandHistory,pScen);
   vector<Demand*> randomDemands = generator.generatePerturbedDemands();

   while (!randomDemands.empty()) {
      logStream << randomDemands.back()->toString(true) << std::endl;
      if (randomDemands.back()) delete randomDemands.back();
      randomDemands.pop_back();
   }
}


/******************************************************************************
* Create a solver of the class specified by the input algorithm type
******************************************************************************/

Solver* setSolverWithInputAlgorithm(Scenario* pScen, Algorithm algorithm) {

	Solver* pSolver;
	switch(algorithm){
	case GREEDY:
		pSolver = new Greedy(pScen, pScen->pWeekDemand(), pScen->pWeekPreferences(), pScen->pInitialState());
		break;
	case GENCOL:
		pSolver = new MasterProblem(pScen, pScen->pWeekDemand(), pScen->pWeekPreferences(), pScen->pInitialState(), S_BCP);
		break;
  case STOCHASTIC_GREEDY:
    pSolver = new StochasticSolver(pScen, GREEDY);
    break;
  case STOCHASTIC_GENCOL:
      pSolver = new StochasticSolver(pScen, GENCOL);
      break;
	default:
		Tools::throwError("The algorithm is not handled yet");
		break;
	}
	return pSolver;
}

/******************************************************************************
* When a solution of multiple consecutive weeks is available, load it in a
* solver for all the weeks and  display the results
******************************************************************************/
void displaySolutionMultipleWeeks(string dataDir, string instanceName,
	int historyIndex, vector<int> weekIndices, vector<Roster> &solution, Status status, string outDir) {

	if (outDir.empty()) return;

  // initialize the log stream
  // first, concatenate the week numbers
  int nbWeeks = weekIndices.size();
  string catWeeks;
  for (int w=0; w< nbWeeks; w++) catWeeks += std::to_string(weekIndices[w]);
  string logPath = outDir+"Log-"+catWeeks+".txt";
  Tools::LogOutput outStream(logPath);

  // treat the case where the solver was unable to find a feasible solution
  if (status == INFEASIBLE) {
    outStream << "The solver was not able to find a solution\n";
    return;
  }

	// load the solution in a new solver
	Scenario* pScen = initializeMultipleWeeks(dataDir, instanceName, historyIndex, weekIndices);
	Solver* pSolver = new Solver(pScen, pScen->pWeekDemand(), pScen->pWeekPreferences(), pScen->pInitialState());
	pSolver->loadSolution(solution);

	// write the log file for all the weeks
	outStream << pSolver->solutionToLogString();

	// write separately the solutions of each week in the required output format
	vector<string> solutions = pSolver->solutionToString(nbWeeks);
	for(int w=0; w < nbWeeks; ++w){
		string solutionFile = outDir+"Sol-"+catWeeks+"-"+std::to_string(weekIndices[w])+"-"+std::to_string(w)+".txt";
		Tools::LogOutput solutionStream(solutionFile);
		solutionStream << solutions[w];
	}

	delete pSolver;
	delete pScen;
}

/******************************************************************************
* Compute and record stats on all the demand files of all the instances in the
* input directory
******************************************************************************/

void computeStatsOnTheDemandsOfAllInstances(string inputDir) {
	struct dirent *dirp;
	struct stat filestat;

	// Open the input directory
	DIR* dp = opendir( inputDir.c_str() );
	if (dp == NULL) {
		Tools::throwError("Error while opening ");
	}
	else{
		std::cout << "Reading from directory " << inputDir << std::endl;
	}
	while ((dirp = readdir( dp )))
	{
		std::string filename(dirp->d_name);

		// The instance names start with "WD"
		if (filename[0] != 'n') continue;
		ReadWrite::compareDemands((string) (inputDir+filename),(string) ("outfiles/statDemands/"+filename+".txt"));
	}

}<|MERGE_RESOLUTION|>--- conflicted
+++ resolved
@@ -30,13 +30,8 @@
    timertotal->init();
    timertotal->start();
 
-<<<<<<< HEAD
    string data = "datasets/";// testdatasets datasets
    const char* inst = "n120w4";// n100w4 n030w4 n005w4
-=======
-   string data = "testdatasets/";// testdatasets datasets
-   const char* inst = "n012w8";// n100w4 n030w4 n005w4
->>>>>>> 46450c1b
 
    string scenarPath = data + inst + "/Sc-" + inst + ".txt";
    //n005w4: {1, 2, 3, 3}
