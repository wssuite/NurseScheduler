--- conflicted
+++ resolved
@@ -85,16 +85,10 @@
 SRCDIR      =  src
 OBJDIR      =  obj
 
-<<<<<<< HEAD
 MAINNAME 	=  roster
-MAINOBJ     =  OptimalSolver.0 #main.o 
+MAINOBJ     =  OptimalSolver.o #main.o 
 MAINOBJ		+= main_test.o MyTools.o Demand.o Nurse.o Scenario.o ReadWrite.o DemandGenerator.o Roster.o MasterProblem.o SubProblem.o Solver.o Greedy.o StochasticSolver.o RotationPricer.o
-=======
-MAINNAME    = roster
-MAINOBJ     = main.o # OptimalSolver.o
-MAINOBJ	   += main_test.o MyTools.o Demand.o Nurse.o Scenario.o ReadWrite.o DemandGenerator.o Roster.o MasterProblem.o SubProblem.o Solver.o Greedy.o StochasticSolver.o RotationPricer.o
 
->>>>>>> fa5610fb
 ifeq ($(USE_SCIP), TRUE)
    MAINOBJ  += ScipModeler.o 
 endif
