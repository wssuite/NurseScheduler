#* * * * * * * * * * * * * * * * * * * * * * * * * * * * * * * * * * * * * * *
#*                                                                           *
#*                  This file is part of the program 
#*                                                                           *
#* * * * * * * * * * * * * * * * * * * * * * * * * * * * * * * * * * * * * * *

#@file    Makefile
#@brief   Makefile for C++ nurse rostering branch-and-price
#@author  Antoine Legrain
#@author  Jeremy Omer
#@author  Samuel Rosat


#-----------------------------------------------------------------------------
# OPTIONS
#-----------------------------------------------------------------------------
USE_SCIP = FALSE
USE_BCP = TRUE
USE_CBC = FALSE
DEBUG  = FALSE

#-----------------------------------------------------------------------------
# default flags
#-----------------------------------------------------------------------------
INCLUDESFLAGS =
FLAGS =  
CFLAGS   =
CXXFLAGS=
LDFLAGS  =  
LINKCXX =
LIBS  =

#-----------------------------------------------------------------------------
# include default project Makefile from SCIP
#-----------------------------------------------------------------------------
ifeq ($(USE_SCIP), TRUE)
   ifeq ($(DEBUG), TRUE)
      OPT=dbg
   endif
   include $(SCIPDIR)/make/make.project
endif

#-----------------------------------------------------------------------------
# include project Makefile from COIN
# define BCPDIR and CBCDIR (if not defined)
#-----------------------------------------------------------------------------
ifeq ($(USE_BCP), TRUE)
   ifeq ($(DEBUG), TRUE)
      BCPDIR = $(BCPDIRDBG)
    else
      BCPDIR = $(BCPDIROPT)
    endif
   include make.coin
endif

ifeq ($(USE_BCP), TRUE)
   ifeq ($(DEBUG), TRUE)
      BCPDIR = $(BCPDIRDBG)
    else
      BCPDIR = $(BCPDIROPT)
    endif
   include make.coin
endif

#-----------------------------------------------------------------------------
# add user flags
#-----------------------------------------------------------------------------
INCLUDESFLAGS  += -I$(BOOST_DIR)
CXXFLAGS    += -w -fPIC -fexceptions -std=c++11  -DNDEBUG -DIL_STD  $(INCLUDESFLAGS)
ifeq ($(DEBUG), TRUE)
   CXXFLAGS += -g -O0
   LDFLAGS  += -g -O0
else
   CXXFLAGS += -O3
endif    
OS = $(shell uname -s)
ifeq ($(OS),Linux)
   LDFLAGS += -lrt
endif

#-----------------------------------------------------------------------------
# Main Program
#-----------------------------------------------------------------------------
BINDIR      =  bin
SRCDIR      =  src
OBJDIR      =  obj

MAINNAME 	=  roster
<<<<<<< HEAD
MAINOBJ     =  main.o   #OptimalSolver.o #main.o #MyMain.o
=======
MAINOBJ     =  MyMain.o #OptimalSolver.o #main.o #MyMain.o
>>>>>>> b6ced5d7
MAINOBJ		+= main_test.o MyTools.o Demand.o Nurse.o Scenario.o ReadWrite.o DemandGenerator.o Roster.o MasterProblem.o SubProblem.o Solver.o Greedy.o StochasticSolver.o RotationPricer.o

ifeq ($(USE_SCIP), TRUE)
   MAINOBJ  += ScipModeler.o 
endif
ifeq ($(USE_BCP), TRUE)
   MAINOBJ  += BcpModeler.o
endif
ifeq ($(USE_CBC), TRUE)
   MAINOBJ  += CbcModeler.o
endif
MAINSRC     =  $(addprefix $(SRCDIR)/,$(MAINOBJ:.o=.cpp))

MAIN     	=  $(MAINNAME)
MAINFILE 	=  $(BINDIR)/$(MAIN)
MAINOBJFILES	=  $(addprefix $(OBJDIR)/,$(MAINOBJ))

#-----------------------------------------------------------------------------
# Default compiler parameters
#-----------------------------------------------------------------------------
CXX      =  g++
CXX_c    =  -c # the trailing space is important
CXX_o    =  -o # the trailing space is important
LINKCXX     =  g++
LINKCXX_L   =  -L
LINKCXX_l   =  -l
LINKCXX_o   =  -o # the trailing space is important

#-----------------------------------------------------------------------------
# SCIP Flags
#-----------------------------------------------------------------------------
ifeq ($(USE_SCIP), TRUE)
   LIBS +=  $(LINKCXX_L)$(SCIPDIR)/lib $(LINKCXX_l)$(SCIPLIB)$(LINKLIBSUFFIX) $(LINKCXX_l)$(OBJSCIPLIB)$(LINKLIBSUFFIX) $(LINKCXX_l)$(LPILIB)$(LINKLIBSUFFIX) $(LINKCXX_l)$(NLPILIB)$(LINKLIBSUFFIX)
endif

#-----------------------------------------------------------------------------
# Rules
#-----------------------------------------------------------------------------
.PHONY: all
all:            $(SCIPDIR) $(MAINFILE) $(MAINSHORTLINK)

$(MAINSHORTLINK):	$(MAINFILE)
		@rm -f $@
		cd $(dir $@) && ln -s $(notdir $(MAINFILE)) $(notdir $@)

$(OBJDIR):
		@-mkdir -p $(OBJDIR)

$(BINDIR):
		@-mkdir -p $(BINDIR)

.PHONY: clean
clean:		$(OBJDIR)
ifneq ($(OBJDIR),)
		-rm -f $(OBJDIR)/*.o
		-rmdir $(OBJDIR)
endif
ifneq ($(BINDIR),)
		-rm -f $(BINDIR)/$(MAINNAME)
#		-rmdir $(BINDIR)
endif


$(MAINFILE):	$(BINDIR) $(OBJDIR) $(SCIPLIBFILE) $(LPILIBFILE) $(NLPILIBFILE) $(MAINOBJFILES)
		@echo "-> linking $@"
				@echo 		$(LINKCXX) $(MAINOBJFILES) $(LIBS) $(OFLAGS) $(LPSLDFLAGS) $(LDFLAGS) $(LINKCXX_o)$@
		$(LINKCXX) $(MAINOBJFILES) $(LIBS) $(OFLAGS) $(LPSLDFLAGS) $(LDFLAGS) $(LINKCXX_o)$@

$(OBJDIR)/%.o:	$(SRCDIR)/%.c
		@echo "-> compiling $@"
		$(CC) $(FLAGS) $(OFLAGS) $(BINOFLAGS) $(CFLAGS) -c $< $(CC_o)$@

$(OBJDIR)/%.o:	$(SRCDIR)/%.cpp
		@echo "-> compiling $(OBJDIR) $@"
		@echo $(CXX) $(FLAGS) $(OFLAGS) $(BINOFLAGS) $(CXXFLAGS) -c $< $(CXX_o)$@
		$(CXX) $(FLAGS) $(OFLAGS) $(BINOFLAGS) $(CXXFLAGS) -c $< $(CXX_o)$@

#---- EOF --------------------------------------------------------------------<|MERGE_RESOLUTION|>--- conflicted
+++ resolved
@@ -86,11 +86,7 @@
 OBJDIR      =  obj
 
 MAINNAME 	=  roster
-<<<<<<< HEAD
 MAINOBJ     =  main.o   #OptimalSolver.o #main.o #MyMain.o
-=======
-MAINOBJ     =  MyMain.o #OptimalSolver.o #main.o #MyMain.o
->>>>>>> b6ced5d7
 MAINOBJ		+= main_test.o MyTools.o Demand.o Nurse.o Scenario.o ReadWrite.o DemandGenerator.o Roster.o MasterProblem.o SubProblem.o Solver.o Greedy.o StochasticSolver.o RotationPricer.o
 
 ifeq ($(USE_SCIP), TRUE)
